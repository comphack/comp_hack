--- conflicted
+++ resolved
@@ -59,7 +59,6 @@
         reply.WriteString16Little(libcomp::Convert::ENCODING_UTF8,
             channel->GetName(), true);
 
-<<<<<<< HEAD
         /*
          * Server status is as follows:
          * 0-24 Comfortable
@@ -68,14 +67,9 @@
          * 99 Full (White Text)
          * 100+ Full (Red Text)
          */
-        reply.WriteU8(1); // Server online (bool)
-        reply.WriteS8(0); // Server status
-        reply.WriteS8(0); // Visibility (0=normal, 2=PvP, instance or hidden)
-=======
         reply.WriteU8(1);   // Show in list (always return true)
         reply.WriteS8(0);   // Percent full
         reply.WriteS8(0);   // 0 = visible, 2 = PvP
->>>>>>> 6f25d79a
     }
 
     connection->SendPacket(reply);
