/**
 * @file server/channel/src/ChatManager.cpp
 * @ingroup channel
 *
 * @author HikaruM
 *
 * @brief Manages Chat Messages and GM Commands
 *
 * This file is part of the Channel Server (channel).
 *
 * Copyright (C) 2012-2016 COMP_hack Team <compomega@tutanota.com>
 *
 * This program is free software: you can redistribute it and/or modify
 * it under the terms of the GNU Affero General Public License as
 * published by the Free Software Foundation, either version 3 of the
 * License, or (at your option) any later version.
 *
 * This program is distributed in the hope that it will be useful,
 * but WITHOUT ANY WARRANTY; without even the implied warranty of
 * MERCHANTABILITY or FITNESS FOR A PARTICULAR PURPOSE.  See the
 * GNU Affero General Public License for more details.
 *
 * You should have received a copy of the GNU Affero General Public License
 * along with this program.  If not, see <http://www.gnu.org/licenses/>.
 */

#include "ChatManager.h"

// libcomp Includes
#include <Log.h>
#include <PacketCodes.h>

// object Includes
#include <AccountLogin.h>
#include <Character.h>
#include <MiItemData.h>
#include <MiDevilData.h>
#include <MiNPCBasicData.h>
#include <MiSkillItemStatusCommonData.h>

// channel Includes
#include <ChannelServer.h>
#include <ClientState.h>
#include <ZoneManager.h>

// Standard C Includes
#include <cstdlib>

using namespace channel;

ChatManager::ChatManager(const std::weak_ptr<ChannelServer>& server)
    : mServer(server)
{
    mGMands["contract"] = &ChatManager::GMCommand_Contract;
    mGMands["crash"] = &ChatManager::GMCommand_Crash;
    mGMands["expertiseup"] = &ChatManager::GMCommand_ExpertiseUpdate;
    mGMands["item"] = &ChatManager::GMCommand_Item;
    mGMands["levelup"] = &ChatManager::GMCommand_LevelUp;
    mGMands["lnc"] = &ChatManager::GMCommand_LNC;
    mGMands["pos"] = &ChatManager::GMCommand_Position;
    mGMands["xp"] = &ChatManager::GMCommand_XP;
}

ChatManager::~ChatManager()
{
}

bool ChatManager::SendChatMessage(const std::shared_ptr<
    ChannelClientConnection>& client, ChatType_t chatChannel,
    libcomp::String message)
{
    auto server = mServer.lock();
    auto zoneManager = server->GetZoneManager();
    if(message.IsEmpty())
    {
        return false;
    }

    auto state = client->GetClientState();
    
    auto encodedMessage = libcomp::Convert::ToEncoding(
        state->GetClientStringEncoding(), message, false);

    auto character = state->GetCharacterState()->GetEntity();
    libcomp::String sentFrom = character->GetName();

    ChatVis_t visibility = ChatVis_t::CHAT_VIS_SELF;

    switch(chatChannel)
    {
        case ChatType_t::CHAT_PARTY:
            visibility = ChatVis_t::CHAT_VIS_PARTY;
            LOG_INFO(libcomp::String("[Party]:  %1: %2\n.").Arg(sentFrom)
                .Arg(message));
            break;
        case ChatType_t::CHAT_SHOUT:
            visibility = ChatVis_t::CHAT_VIS_ZONE;
            LOG_INFO(libcomp::String("[Shout]:  %1: %2\n.").Arg(sentFrom)
                .Arg(message));
            break;
        case ChatType_t::CHAT_SAY:
            visibility = ChatVis_t::CHAT_VIS_RANGE;
            LOG_INFO(libcomp::String("[Say]:  %1: %2\n.").Arg(sentFrom)
                .Arg(message));
            break;
        case ChatType_t::CHAT_SELF:
            visibility = ChatVis_t::CHAT_VIS_SELF;
            LOG_INFO(libcomp::String("[Self]:  %1: %2\n.").Arg(sentFrom)
                .Arg(message));
            break;
        default:
            return false;
    }

    // Make sure the message is clamped to the max size to prevent
    // bad math on the zero'd section of the packet. This may not
    // react well to multi-byte characters (CP932).
    if(MAX_MESSAGE_LENGTH < encodedMessage.size())
    {
        encodedMessage.resize(MAX_MESSAGE_LENGTH);
    }

    libcomp::Packet reply;
    reply.WritePacketCode(ChannelToClientPacketCode_t::PACKET_CHAT);
    reply.WriteU16Little((uint16_t)chatChannel);
    reply.WriteString16Little(state->GetClientStringEncoding(),
        sentFrom, true);
    reply.WriteU16Little((uint16_t)(encodedMessage.size() + 1));
    reply.WriteArray(encodedMessage);
    reply.WriteBlank((uint32_t)(MAX_MESSAGE_LENGTH + 1 -
        encodedMessage.size()));

    switch(visibility)
    {
        case ChatVis_t::CHAT_VIS_SELF:
            client->SendPacket(reply);
            break;
        case ChatVis_t::CHAT_VIS_ZONE:
            zoneManager->BroadcastPacket(client, reply, true);
            break;
        case ChatVis_t::CHAT_VIS_RANGE:
            /// @todo: Figure out how to force it to use a radius for range.
            zoneManager->SendToRange(client, reply, true);
            break;
        case ChatVis_t::CHAT_VIS_PARTY:
        case ChatVis_t::CHAT_VIS_KLAN:
        case ChatVis_t::CHAT_VIS_TEAM:
        case ChatVis_t::CHAT_VIS_GLOBAL:
        case ChatVis_t::CHAT_VIS_GMS:
        default:
            return false;
    }

    return true;
}

bool ChatManager::ExecuteGMCommand(const std::shared_ptr<
    channel::ChannelClientConnection>& client, const libcomp::String& cmd,
    const std::list<libcomp::String>& args)
{
    auto it = mGMands.find(cmd);

    if(it != mGMands.end())
    {
        return it->second(*this, client, args);
    }

    LOG_WARNING(libcomp::String("Unknown GM command encountered: %1\n").Arg(
        cmd));

    return false;
}

bool ChatManager::GMCommand_Contract(const std::shared_ptr<
    channel::ChannelClientConnection>& client,
    const std::list<libcomp::String>& args)
{
    std::list<libcomp::String> argsCopy = args;

    auto server = mServer.lock();
    auto characterManager = server->GetCharacterManager();
    auto definitionManager = server->GetDefinitionManager();

    int16_t demonID;
    if(!GetIntegerArg<int16_t>(demonID, argsCopy))
    {
        libcomp::String name;
        if(!GetStringArg(name, argsCopy, libcomp::Convert::Encoding_t::ENCODING_CP932))
        {
            return false;
        }

        auto devilData = definitionManager->GetDevilData(name);
        if(devilData == nullptr)
        {
            return false;
        }
        demonID = (int16_t)devilData->GetBasic()->GetID();
    }

    auto state = client->GetClientState();
    auto character = state->GetCharacterState()->GetEntity();

    auto demon = characterManager->ContractDemon(character,
        definitionManager->GetDevilData((uint32_t)demonID),
        nullptr);
    if(nullptr == demon)
    {
        return false;
    }

    state->SetObjectID(demon->GetUUID(),
        server->GetNextObjectID());

    int8_t slot = -1;
    for(size_t i = 0; i < 10; i++)
    {
        if(character->GetCOMP(i).Get() == demon)
        {
            slot = (int8_t)i;
            break;
        }
    }

    characterManager->SendCOMPDemonData(client, 0, slot,
        state->GetObjectID(demon->GetUUID()));

    return true;
}

bool ChatManager::GMCommand_Crash(const std::shared_ptr<
    channel::ChannelClientConnection>& client,
    const std::list<libcomp::String>& args)
{
    (void)client;
    (void)args;

    abort();
}

bool ChatManager::GMCommand_ExpertiseUpdate(const std::shared_ptr<
    channel::ChannelClientConnection>& client,
    const std::list<libcomp::String>& args)
{
    std::list<libcomp::String> argsCopy = args;

    auto server = mServer.lock();

    uint32_t skillID;
    if(!GetIntegerArg<uint32_t>(skillID, argsCopy))
    {
        return false;
    }

    server->GetCharacterManager()->UpdateExpertise(client, skillID);

    return true;
}

bool ChatManager::GMCommand_Item(const std::shared_ptr<
    channel::ChannelClientConnection>& client,
    const std::list<libcomp::String>& args)
{
    std::list<libcomp::String> argsCopy = args;

    auto server = mServer.lock();
    auto definitionManager = server->GetDefinitionManager();

    uint32_t itemID;
    if(!GetIntegerArg<uint32_t>(itemID, argsCopy))
    {
        libcomp::String name;
        if(!GetStringArg(name, argsCopy, libcomp::Convert::Encoding_t::ENCODING_CP932))
        {
            return false;
        }

        auto itemData = definitionManager->GetItemData(name);
        if(itemData == nullptr)
        {
            return false;
        }
        itemID = itemData->GetCommon()->GetID();
    }

    uint16_t stackSize;
    if(!GetIntegerArg<uint16_t>(stackSize, argsCopy))
    {
        stackSize = 1;
    }

    return server->GetCharacterManager()
        ->AddRemoveItem(client, itemID, stackSize, true);
}

bool ChatManager::GMCommand_LevelUp(const std::shared_ptr<
    channel::ChannelClientConnection>& client,
    const std::list<libcomp::String>& args)
{
    std::list<libcomp::String> argsCopy = args;

    int8_t lvl;
    if(GetIntegerArg<int8_t>(lvl, argsCopy))
    {
        if(lvl > 99 || lvl < 1)
        {
            return false;
        }
    }
    else
    {
        // Increase by 1
        lvl = -1;
    }

    auto state = client->GetClientState();

    libcomp::String target;
    bool isDemon = GetStringArg(target, argsCopy) && target.ToLower() == "demon";
    int32_t entityID;
    int8_t currentLevel;
    if(isDemon)
    {
        entityID = state->GetDemonState()->GetEntityID();
        currentLevel = state->GetDemonState()->GetEntity()
            ->GetCoreStats()->GetLevel();
    }
    else
    {
        entityID = state->GetCharacterState()->GetEntityID();
        currentLevel = state->GetCharacterState()->GetEntity()
            ->GetCoreStats()->GetLevel();
    }

    if(lvl == -1 && lvl != 99)
    {
        lvl = static_cast<int8_t>(currentLevel + 1);
    }
    else if(currentLevel >= lvl)
    {
        return false;
    }

    mServer.lock()->GetCharacterManager()->LevelUp(client, lvl, entityID);

    return true;
}

bool ChatManager::GMCommand_LNC(const std::shared_ptr<
    channel::ChannelClientConnection>& client,
    const std::list<libcomp::String>& args)
{
    std::list<libcomp::String> argsCopy = args;

    int16_t lnc;
    if(!GetIntegerArg<int16_t>(lnc, argsCopy))
    {
        return false;
    }

    mServer.lock()->GetCharacterManager()->UpdateLNC(client, lnc);

    return true;
}

bool ChatManager::GMCommand_Position(const std::shared_ptr<
    channel::ChannelClientConnection>& client,
    const std::list<libcomp::String>& args)
{
    auto state = client->GetClientState();
    auto cState = state->GetCharacterState();
    auto dState = state->GetDemonState();
    auto server = mServer.lock();
    auto zoneManager = server->GetZoneManager();
    std::list<libcomp::String> argsCopy = args;

    if(!cState)
    {
        LOG_DEBUG("Bad character state.\n");

        return false;
    }

    if (!args.empty() && args.size() == 2)
    {
        //LOG_DEBUG("Argument list is not empty.\n");
        float destX = 0.0;
        float destY = 0.0;
        float ratePerSec = 0.0; //hardcoded for testing purposes
        GetFloatArg<float>(destX, argsCopy);
        GetFloatArg<float>(destY, argsCopy);
        cState->SetDestinationX(destX);
        cState->SetDestinationY(destY);
        cState->SetOriginX(destX);
        cState->SetOriginY(destY);
        
        libcomp::Packet reply;
        reply.WritePacketCode(ChannelToClientPacketCode_t::PACKET_MOVE);
        //uint32_t resetPos = reply.Size();
        reply.WriteS32Little(cState->GetEntityID());
        reply.WriteFloat(destX);
        reply.WriteFloat(destY);
        reply.WriteFloat(destX);
        reply.WriteFloat(destY);
        reply.WriteFloat(ratePerSec);
        reply.WriteBlank(8);
        zoneManager->BroadcastPacket(client, reply, true);
<<<<<<< HEAD
       /* @todo: Fix demon code.
=======
       /* ToDo: Fix demon code.
>>>>>>> 84104855
        if (dState->GetEntity())
        {
            dState->SetDestinationX(destX);
            dState->SetDestinationY(destY);
            dState->SetOriginX(destX);
            dState->SetOriginY(destY);

            reply.Seek(resetPos);
            reply.WriteS32Little(dState->GetEntityID());
            zoneManager->BroadcastPacket(client, reply, true);
        } */
        
        return SendChatMessage(client, ChatType_t::CHAT_SELF, libcomp::String(
            "Destination Set: (%1, %2)").Arg(cState->GetDestinationX()).Arg(
                cState->GetDestinationY()));
    }

    if(!args.empty() && args.size() == 1)
    {
        return SendChatMessage(client, ChatType_t::CHAT_SELF, libcomp::String(
            "@pos requires zero or two args"));
    }

    return SendChatMessage(client, ChatType_t::CHAT_SELF, libcomp::String(
        "Position: (%1, %2)").Arg(cState->GetDestinationX()).Arg(
        cState->GetDestinationY()));
}

bool ChatManager::GMCommand_XP(const std::shared_ptr<
    channel::ChannelClientConnection>& client,
    const std::list<libcomp::String>& args)
{
    std::list<libcomp::String> argsCopy = args;

    uint64_t xpGain;
    if(!GetIntegerArg<uint64_t>(xpGain, argsCopy))
    {
        return false;
    }

    auto state = client->GetClientState();

    libcomp::String target;
    bool isDemon = GetStringArg(target, argsCopy) && target.ToLower() == "demon";
    auto entityID = isDemon ? state->GetDemonState()->GetEntityID()
        : state->GetCharacterState()->GetEntityID();

    mServer.lock()->GetCharacterManager()->ExperienceGain(client, xpGain, entityID);

    return true;
}

bool ChatManager::GetStringArg(libcomp::String& outVal,
    std::list<libcomp::String>& args,
    libcomp::Convert::Encoding_t encoding) const
{
    if(args.size() == 0)
    {
        return false;
    }

    outVal = args.front();
    args.pop_front();

    if(encoding != libcomp::Convert::Encoding_t::ENCODING_UTF8)
    {
        auto convertedBytes = libcomp::Convert::ToEncoding(
            encoding, outVal, false);
        outVal = libcomp::String (std::string(convertedBytes.begin(),
            convertedBytes.end()));
    }

    return true;
}<|MERGE_RESOLUTION|>--- conflicted
+++ resolved
@@ -405,11 +405,7 @@
         reply.WriteFloat(ratePerSec);
         reply.WriteBlank(8);
         zoneManager->BroadcastPacket(client, reply, true);
-<<<<<<< HEAD
-       /* @todo: Fix demon code.
-=======
        /* ToDo: Fix demon code.
->>>>>>> 84104855
         if (dState->GetEntity())
         {
             dState->SetDestinationX(destX);
@@ -433,6 +429,8 @@
             "@pos requires zero or two args"));
     }
 
+    /// @todo We may need to use the time to calculate where between the origin
+    /// and destination the character is.
     return SendChatMessage(client, ChatType_t::CHAT_SELF, libcomp::String(
         "Position: (%1, %2)").Arg(cState->GetDestinationX()).Arg(
         cState->GetDestinationY()));
