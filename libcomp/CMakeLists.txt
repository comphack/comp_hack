--- conflicted
+++ resolved
@@ -70,10 +70,6 @@
     #src/EngineLocker.cpp
     src/Exception.cpp
     src/InternalConnection.cpp
-<<<<<<< HEAD
-    src/InternalServer.cpp
-=======
->>>>>>> f76d0b2d
     src/LobbyConnection.cpp
     src/Log.cpp
     #src/MemoryFile.cpp
@@ -127,10 +123,6 @@
     #src/EngineLocker.h
     src/Exception.h
     src/InternalConnection.h
-<<<<<<< HEAD
-    src/InternalServer.h
-=======
->>>>>>> f76d0b2d
     src/LobbyConnection.h
     src/Log.h
     src/Manager.h
@@ -217,11 +209,7 @@
     ${SYSTEM_LIBRARIES} ${CMAKE_THREAD_LIBS_INIT} sqlite3
     squirrel sqstdlib ttvfs ttvfs_zip tinyxml2 cassandra uv)
 
-<<<<<<< HEAD
-ADD_DEPENDENCIES(comp asio)
-=======
 ADD_DEPENDENCIES(comp asio sqrat)
->>>>>>> f76d0b2d
 
 IF(WIN32)
     TARGET_LINK_LIBRARIES(comp advapi32 iphlpapi psapi shell32 userenv ws2_32)
