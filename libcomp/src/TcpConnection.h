/**
 * @file libcomp/src/TcpServer.h
 * @ingroup libcomp
 *
 * @author COMP Omega <compomega@tutanota.com>
 *
 * @brief Base TCP/IP connection class.
 *
 * This file is part of the COMP_hack Library (libcomp).
 *
 * Copyright (C) 2012-2016 COMP_hack Team <compomega@tutanota.com>
 *
 * This program is free software: you can redistribute it and/or modify
 * it under the terms of the GNU Affero General Public License as
 * published by the Free Software Foundation, either version 3 of the
 * License, or (at your option) any later version.
 *
 * This program is distributed in the hope that it will be useful,
 * but WITHOUT ANY WARRANTY; without even the implied warranty of
 * MERCHANTABILITY or FITNESS FOR A PARTICULAR PURPOSE.  See the
 * GNU Affero General Public License for more details.
 *
 * You should have received a copy of the GNU Affero General Public License
 * along with this program.  If not, see <http://www.gnu.org/licenses/>.
 */

#ifndef LIBCOMP_SRC_TCPCONNECTION_H
#define LIBCOMP_SRC_TCPCONNECTION_H

// libcomp Includes
#include "CString.h"
#include "Packet.h"

// Boost ASIO Includes
#include "PushIgnore.h"
#include <asio.hpp>
#include "PopIgnore.h"

// OpenSSL Includes
#include <openssl/dh.h>
#include <openssl/blowfish.h>

// Standard C++11 Includes
#include <mutex>

namespace libcomp
{

class TcpConnection
{
public:
    typedef enum
    {
        ROLE_SERVER = 0,
        ROLE_CLIENT,
    } Role_t;

    typedef enum
    {
        STATUS_NOT_CONNECTED = 0,
        STATUS_CONNECTING,
        STATUS_CONNECTED,
        STATUS_WAITING_ENCRYPTION,
        STATUS_ENCRYPTED,
    } ConnectionStatus_t;

    TcpConnection(asio::io_service& io_service);
    TcpConnection(asio::ip::tcp::socket& socket, DH *pDiffieHellman);
    virtual ~TcpConnection();

    static String GetDiffieHellmanPrime(const DH *pDiffieHellman);
    static String GenerateDiffieHellmanPublic(DH *pDiffieHellman);
    static std::vector<char> GenerateDiffieHellmanSharedData(
        DH *pDiffieHellman, const String& otherPublic);

    bool Connect(const String& host, int port = 0, bool async = true);

    virtual void QueuePacket(Packet& packet);
    virtual void QueuePacket(ReadOnlyPacket& packet);

    virtual void SendPacket(Packet& packet);
    virtual void SendPacket(ReadOnlyPacket& packet);

    void FlushOutgoing();

    bool RequestPacket(size_t size);

    Role_t GetRole() const;
    ConnectionStatus_t GetStatus() const;

    String GetRemoteAddress() const;

    void SetSelf(const std::weak_ptr<libcomp::TcpConnection>& self);

    virtual void ConnectionSuccess();

    static void BroadcastPacket(const std::list<std::shared_ptr<
        TcpConnection>>& connections, Packet& packet);
    static void BroadcastPacket(const std::list<std::shared_ptr<
        TcpConnection>>& connections, ReadOnlyPacket& packet);

protected:
    virtual void Connect(const asio::ip::tcp::endpoint& endpoint, bool async = true);

    virtual void SocketError(const String& errorMessage = String());

    virtual void ConnectionFailed();

    virtual void PacketSent(ReadOnlyPacket& packet);
    virtual void PacketReceived(Packet& packet);

    virtual void PreparePackets(std::list<ReadOnlyPacket>& packets);

    virtual std::list<ReadOnlyPacket> GetCombinedPackets();

    void SetEncryptionKey(const std::vector<char>& data);
    void SetEncryptionKey(const void *pData, size_t dataSize);

private:
<<<<<<< HEAD
	void HandleConnection(asio::error_code errorCode);
    void SendNextPacket();

=======
>>>>>>> efea4ab6
    asio::ip::tcp::socket mSocket;

protected:
    DH *mDiffieHellman;
    BF_KEY mEncryptionKey;

    ConnectionStatus_t mStatus;

    std::weak_ptr<libcomp::TcpConnection> mSelf;

private:
    Role_t mRole;

    Packet mReceivedPacket;

    String mRemoteAddress;

protected:
    std::mutex mOutgoingMutex;
    std::list<ReadOnlyPacket> mOutgoingPackets;

    bool mSendingPacket;
    ReadOnlyPacket mOutgoing;
};

} // namespace libcomp

#endif // LIBCOMP_SRC_TCPCONNECTION_H<|MERGE_RESOLUTION|>--- conflicted
+++ resolved
@@ -117,12 +117,9 @@
     void SetEncryptionKey(const void *pData, size_t dataSize);
 
 private:
-<<<<<<< HEAD
 	void HandleConnection(asio::error_code errorCode);
     void SendNextPacket();
 
-=======
->>>>>>> efea4ab6
     asio::ip::tcp::socket mSocket;
 
 protected:
