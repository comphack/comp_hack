--- conflicted
+++ resolved
@@ -96,28 +96,6 @@
 SOURCE_GROUP("Source Files\\Packets\\Internal" src/packets/internal/*)
 
 SET(${PROJECT_NAME}_PACKETS
-<<<<<<< HEAD
-    src/packets/game/Login.cpp               # 0x0000
-    src/packets/game/Auth.cpp                # 0x0002
-    src/packets/game/SendData.cpp            # 0x0004
-    src/packets/game/Logout.cpp              # 0x0005
-    src/packets/game/PopulateZone.cpp        # 0x0019
-    src/packets/game/Move.cpp                # 0x001C
-    src/packets/game/Chat.cpp                # 0x0026
-    src/packets/game/ActivateSkill.cpp       # 0x0030
-    src/packets/game/Chat.cpp                # 0x0026
-    src/packets/game/KeepAlive.cpp           # 0x0056
-    src/packets/game/FixObjectPosition.cpp   # 0x0058
-    src/packets/game/State.cpp               # 0x005A
-    src/packets/game/PartnerDemonData.cpp    # 0x005B
-    src/packets/game/COMPList.cpp            # 0x005C
-    src/packets/game/COMPDemonData.cpp       # 0x005E
-    src/packets/game/StopMovement.cpp        # 0x006F
-    src/packets/game/ItemBox.cpp             # 0x0074
-    src/packets/game/EquipmentList.cpp       # 0x007B
-    src/packets/game/Sync.cpp                # 0x00F3
-    src/packets/game/Rotate.cpp              # 0x00F8
-=======
     src/packets/game/Login.cpp              # 0x0000
     src/packets/game/Auth.cpp               # 0x0002
     src/packets/game/SendData.cpp           # 0x0004
@@ -151,7 +129,6 @@
     src/packets/game/Rotate.cpp             # 0x00F8
     src/packets/game/UnionFlag.cpp          # 0x0100
     src/packets/game/LockDemon.cpp          # 0x0233
->>>>>>> c437de65
 
     #Internal packets
     src/packets/internal/SetWorldInfo.cpp   # 0x1002
