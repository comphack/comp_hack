/**
 * @file libhack/src/ServerConstants.cpp
 * @ingroup libhack
 *
 * @author HACKfrost
 *
 * @brief Server side configurable constants for logical concepts
 * that match binary file IDs.
 *
 * This file is part of the COMP_hack Library (libhack).
 *
 * Copyright (C) 2012-2020 COMP_hack Team <compomega@tutanota.com>
 *
 * This program is free software: you can redistribute it and/or modify
 * it under the terms of the GNU Affero General Public License as
 * published by the Free Software Foundation, either version 3 of the
 * License, or (at your option) any later version.
 *
 * This program is distributed in the hope that it will be useful,
 * but WITHOUT ANY WARRANTY; without even the implied warranty of
 * MERCHANTABILITY or FITNESS FOR A PARTICULAR PURPOSE.  See the
 * GNU Affero General Public License for more details.
 *
 * You should have received a copy of the GNU Affero General Public License
 * along with this program.  If not, see <http://www.gnu.org/licenses/>.
 */

#include "ServerConstants.h"

// Standard C++ Includes
#include <unordered_map>

// Ignore warnings
#include <PushIgnore.h>

// tinyxml2 Includes
#include <tinyxml2.h>

// Stop ignoring warnings
#include <PopIgnore.h>

// libcomp Includes
#include <Log.h>

using namespace libcomp;
using namespace libhack;

ServerConstants::Data ServerConstants::sConstants = {};

bool ServerConstants::Initialize(const String& filePath) {
  tinyxml2::XMLDocument doc;
  if (tinyxml2::XML_SUCCESS != doc.LoadFile(filePath.C())) {
    LogServerConstantsErrorMsg("Server contants XML is not valid.");
    return false;
  }

  // Read all constants as strings
  std::unordered_map<std::string, std::string> constants;
  std::unordered_map<std::string, const tinyxml2::XMLElement*> complexConstants;
  const tinyxml2::XMLElement* pMember =
      doc.RootElement()->FirstChildElement("constant");
  while (pMember) {
    const char* szName = pMember->Attribute("name");

    if (szName && pMember->FirstChild()) {
      const tinyxml2::XMLElement* child = pMember->FirstChildElement();
      if (child) {
        complexConstants[szName] = child;
      } else {
        const tinyxml2::XMLText* pText = pMember->FirstChild()->ToText();
        if (pText) {
          constants[szName] = pText->Value();
        }
      }
    }

    pMember = pMember->NextSiblingElement("constant");
  }

  // Convert and assign all entries
  bool success = true;

  // Load demon constants
  success &= LoadInteger(constants["ELEMENTAL_1_FLAEMIS"],
                         sConstants.ELEMENTAL_1_FLAEMIS);
  success &= LoadInteger(constants["ELEMENTAL_2_AQUANS"],
                         sConstants.ELEMENTAL_2_AQUANS);
  success &=
      LoadInteger(constants["ELEMENTAL_3_AEROS"], sConstants.ELEMENTAL_3_AEROS);
  success &= LoadInteger(constants["ELEMENTAL_4_ERTHYS"],
                         sConstants.ELEMENTAL_4_ERTHYS);
  success &= LoadInteger(constants["MITAMA_1_ARAMITAMA"],
                         sConstants.MITAMA_1_ARAMITAMA);
  success &= LoadInteger(constants["MITAMA_2_NIGIMITAMA"],
                         sConstants.MITAMA_2_NIGIMITAMA);
  success &= LoadInteger(constants["MITAMA_3_KUSHIMITAMA"],
                         sConstants.MITAMA_3_KUSHIMITAMA);
  success &= LoadInteger(constants["MITAMA_4_SAKIMITAMA"],
                         sConstants.MITAMA_4_SAKIMITAMA);

  // Load item constants
  success &= LoadInteger(constants["ITEM_MACCA"], sConstants.ITEM_MACCA);
  success &=
      LoadInteger(constants["ITEM_MACCA_NOTE"], sConstants.ITEM_MACCA_NOTE);
  success &=
      LoadInteger(constants["ITEM_MAGNETITE"], sConstants.ITEM_MAGNETITE);
  success &=
      LoadInteger(constants["ITEM_MAG_PRESSER"], sConstants.ITEM_MAG_PRESSER);
  success &=
      LoadInteger(constants["ITEM_BALM_OF_LIFE"], sConstants.ITEM_BALM_OF_LIFE);
  success &= LoadInteger(constants["ITEM_BALM_OF_LIFE_DEMON"],
                         sConstants.ITEM_BALM_OF_LIFE_DEMON);
  success &= LoadInteger(constants["ITEM_KREUZ"], sConstants.ITEM_KREUZ);
  success &=
      LoadInteger(constants["ITEM_RBLOODSTONE"], sConstants.ITEM_RBLOODSTONE);

  // Load menu constants
  success &= LoadInteger(constants["MENU_BARTER"], sConstants.MENU_BARTER);
  success &= LoadInteger(constants["MENU_BAZAAR"], sConstants.MENU_BAZAAR);
  success &=
      LoadInteger(constants["MENU_COMP_SHOP"], sConstants.MENU_COMP_SHOP);
  success &= LoadInteger(constants["MENU_CULTURE"], sConstants.MENU_CULTURE);
  success &=
      LoadInteger(constants["MENU_DEMON_DEPO"], sConstants.MENU_DEMON_DEPO);
  success &=
      LoadInteger(constants["MENU_FUSION_KZ"], sConstants.MENU_FUSION_KZ);
  success &=
      LoadInteger(constants["MENU_ITEM_DEPO"], sConstants.MENU_ITEM_DEPO);
  success &= LoadInteger(constants["MENU_ITIME"], sConstants.MENU_ITIME);
  success &=
      LoadInteger(constants["MENU_REPAIR_KZ"], sConstants.MENU_REPAIR_KZ);
  success &= LoadInteger(constants["MENU_SHOP_BUY"], sConstants.MENU_SHOP_BUY);
  success &=
      LoadInteger(constants["MENU_SHOP_REPAIR"], sConstants.MENU_SHOP_REPAIR);
  success &=
      LoadInteger(constants["MENU_SHOP_SELL"], sConstants.MENU_SHOP_SELL);
  success &=
      LoadInteger(constants["MENU_TRIFUSION"], sConstants.MENU_TRIFUSION);
  success &=
      LoadInteger(constants["MENU_TRIFUSION_KZ"], sConstants.MENU_TRIFUSION_KZ);
  success &=
      LoadInteger(constants["MENU_UB_RANKING"], sConstants.MENU_UB_RANKING);
  success &= LoadInteger(constants["MENU_WEB_GAME"], sConstants.MENU_WEB_GAME);

  // Load skill constants
  success &=
      LoadInteger(constants["SKILL_ABS_DAMAGE"], sConstants.SKILL_ABS_DAMAGE);
  success &= LoadInteger(constants["SKILL_CAMEO"], sConstants.SKILL_CAMEO);
  success &=
      LoadInteger(constants["SKILL_CLAN_FORM"], sConstants.SKILL_CLAN_FORM);
  success &= LoadInteger(constants["SKILL_CLOAK"], sConstants.SKILL_CLOAK);
  success &= LoadInteger(constants["SKILL_GENDER_RESTRICTED"],
                         sConstants.SKILL_GENDER_RESTRICTED);
  success &= LoadInteger(constants["SKILL_CULTURE_SLOT_UP"],
                         sConstants.SKILL_CULTURE_SLOT_UP);
  success &=
      LoadInteger(constants["SKILL_CULTURE_UP"], sConstants.SKILL_CULTURE_UP);
  success &= LoadInteger(constants["SKILL_DCM"], sConstants.SKILL_DCM);
  success &= LoadInteger(constants["SKILL_DEMON_FUSION"],
                         sConstants.SKILL_DEMON_FUSION);
  success &= LoadInteger(constants["SKILL_DEMON_FUSION_EXECUTE"],
                         sConstants.SKILL_DEMON_FUSION_EXECUTE);
  success &= LoadInteger(constants["SKILL_DESPAWN"], sConstants.SKILL_DESPAWN);
  success &=
      LoadInteger(constants["SKILL_DESUMMON"], sConstants.SKILL_DESUMMON);
  success &= LoadInteger(constants["SKILL_DIASPORA_QUAKE"],
                         sConstants.SKILL_DIASPORA_QUAKE);
  success &=
      LoadInteger(constants["SKILL_DIGITALIZE"], sConstants.SKILL_DIGITALIZE);
  success &= LoadInteger(constants["SKILL_DIGITALIZE_BREAK"],
                         sConstants.SKILL_DIGITALIZE_BREAK);
  success &= LoadInteger(constants["SKILL_DIGITALIZE_CANCEL"],
                         sConstants.SKILL_DIGITALIZE_CANCEL);
  success &= LoadInteger(constants["SKILL_DURABILITY_DOWN"],
                         sConstants.SKILL_DURABILITY_DOWN);
  success &=
      LoadInteger(constants["SKILL_EQUIP_ITEM"], sConstants.SKILL_EQUIP_ITEM);
  success &= LoadInteger(constants["SKILL_EQUIP_MOD_EDIT"],
                         sConstants.SKILL_EQUIP_MOD_EDIT);
  success &= LoadInteger(constants["SKILL_ESTOMA"], sConstants.SKILL_ESTOMA);
  success &= LoadInteger(constants["SKILL_EXPERT_CLASS_DOWN"],
                         sConstants.SKILL_EXPERT_CLASS_DOWN);
  success &= LoadInteger(constants["SKILL_EXPERT_FORGET"],
                         sConstants.SKILL_EXPERT_FORGET);
  success &= LoadInteger(constants["SKILL_EXPERT_FORGET_ALL"],
                         sConstants.SKILL_EXPERT_FORGET_ALL);
  success &= LoadInteger(constants["SKILL_EXPERT_RANK_DOWN"],
                         sConstants.SKILL_EXPERT_RANK_DOWN);
  success &= LoadInteger(constants["SKILL_FAM_UP"], sConstants.SKILL_FAM_UP);
  success &=
      LoadInteger(constants["SKILL_GEM_COST"], sConstants.SKILL_GEM_COST);
  success &= LoadInteger(constants["SKILL_HP_DEPENDENT"],
                         sConstants.SKILL_HP_DEPENDENT);
  success &=
      LoadInteger(constants["SKILL_HP_MP_MIN"], sConstants.SKILL_HP_MP_MIN);
  success &=
      LoadInteger(constants["SKILL_ITEM_FAM_UP"], sConstants.SKILL_ITEM_FAM_UP);
  success &=
      LoadInteger(constants["SKILL_LIBERAMA"], sConstants.SKILL_LIBERAMA);
  success &=
      LoadInteger(constants["SKILL_LNC_DAMAGE"], sConstants.SKILL_LNC_DAMAGE);
  success &= LoadInteger(constants["SKILL_MAX_DURABILITY_FIXED"],
                         sConstants.SKILL_MAX_DURABILITY_FIXED);
  success &= LoadInteger(constants["SKILL_MAX_DURABILITY_RANDOM"],
                         sConstants.SKILL_MAX_DURABILITY_RANDOM);
  success &= LoadInteger(constants["SKILL_MINION_DESPAWN"],
                         sConstants.SKILL_MINION_DESPAWN);
  success &= LoadInteger(constants["SKILL_MINION_SPAWN"],
                         sConstants.SKILL_MINION_SPAWN);
  success &= LoadInteger(constants["SKILL_MOOCH"], sConstants.SKILL_MOOCH);
  success &= LoadInteger(constants["SKILL_MOUNT"], sConstants.SKILL_MOUNT);
  success &= LoadInteger(constants["SKILL_PIERCE"], sConstants.SKILL_PIERCE);
  success &=
      LoadInteger(constants["SKILL_RANDOM_ITEM"], sConstants.SKILL_RANDOM_ITEM);
  success &=
      LoadInteger(constants["SKILL_RANDOMIZE"], sConstants.SKILL_RANDOMIZE);
  success &= LoadInteger(constants["SKILL_RESPEC"], sConstants.SKILL_RESPEC);
  success &= LoadInteger(constants["SKILL_REST"], sConstants.SKILL_REST);
  success &= LoadInteger(constants["SKILL_SLEEP_RESTRICTED"],
                         sConstants.SKILL_SLEEP_RESTRICTED);
  success &= LoadInteger(constants["SKILL_SPAWN"], sConstants.SKILL_SPAWN);
  success &=
      LoadInteger(constants["SKILL_SPAWN_ZONE"], sConstants.SKILL_SPAWN_ZONE);
  success &= LoadInteger(constants["SKILL_SPECIAL_REQUEST"],
                         sConstants.SKILL_SPECIAL_REQUEST);
  success &= LoadInteger(constants["SKILL_STAT_SUM_DAMAGE"],
                         sConstants.SKILL_STAT_SUM_DAMAGE);
  success &= LoadInteger(constants["SKILL_STATUS_DIRECT"],
                         sConstants.SKILL_STATUS_DIRECT);
  success &= LoadInteger(constants["SKILL_STATUS_LIMITED"],
                         sConstants.SKILL_STATUS_LIMITED);
  success &= LoadInteger(constants["SKILL_STATUS_RANDOM"],
                         sConstants.SKILL_STATUS_RANDOM);
  success &= LoadInteger(constants["SKILL_STATUS_RANDOM2"],
                         sConstants.SKILL_STATUS_RANDOM2);
  success &= LoadInteger(constants["SKILL_STATUS_RESTRICTED"],
                         sConstants.SKILL_STATUS_RESTRICTED);
  success &= LoadInteger(constants["SKILL_STATUS_SCALE"],
                         sConstants.SKILL_STATUS_SCALE);
  success &=
      LoadInteger(constants["SKILL_STORE_DEMON"], sConstants.SKILL_STORE_DEMON);
  success &= LoadInteger(constants["SKILL_SUICIDE"], sConstants.SKILL_SUICIDE);
  success &= LoadInteger(constants["SKILL_SUMMON_DEMON"],
                         sConstants.SKILL_SUMMON_DEMON);
  success &= LoadInteger(constants["SKILL_TAUNT"], sConstants.SKILL_TAUNT);
  success &= LoadInteger(constants["SKILL_TRAESTO"], sConstants.SKILL_TRAESTO);
  success &= LoadInteger(constants["SKILL_WARP"], sConstants.SKILL_WARP);
  success &=
      LoadInteger(constants["SKILL_XP_PARTNER"], sConstants.SKILL_XP_PARTNER);
  success &= LoadInteger(constants["SKILL_XP_SELF"], sConstants.SKILL_XP_SELF);
  success &= LoadInteger(constants["SKILL_ZONE_RESTRICTED"],
                         sConstants.SKILL_ZONE_RESTRICTED);
  success &= LoadInteger(constants["SKILL_ZONE_RESTRICTED_ITEM"],
                         sConstants.SKILL_ZONE_RESTRICTED_ITEM);
  success &= LoadInteger(constants["SKILL_ZONE_TARGET_ALL"],
                         sConstants.SKILL_ZONE_TARGET_ALL);

  // Load status effect constants
  success &= LoadInteger(constants["STATUS_BIKE"], sConstants.STATUS_BIKE);
  success &= LoadInteger(constants["STATUS_CLOAK"], sConstants.STATUS_CLOAK);
  success &= LoadInteger(constants["STATUS_DEATH"], sConstants.STATUS_DEATH);
  success &=
      LoadInteger(constants["STATUS_DEMON_ONLY"], sConstants.STATUS_DEMON_ONLY);
  success &= LoadInteger(constants["STATUS_DEMON_QUEST_ACTIVE"],
                         sConstants.STATUS_DEMON_QUEST_ACTIVE);
  success &= LoadInteger(constants["STATUS_DIGITALIZE_COOLDOWN"],
                         sConstants.STATUS_DIGITALIZE_COOLDOWN);
  success &= LoadInteger(constants["STATUS_MITAMA_ALLOCATION_RESET_COOLDOWN"],
                         sConstants.STATUS_MITAMA_ALLOCATION_RESET_COOLDOWN);
  success &= LoadInteger(constants["STATUS_MOUNT"], sConstants.STATUS_MOUNT);
  success &= LoadInteger(constants["STATUS_MOUNT_SUPER"],
                         sConstants.STATUS_MOUNT_SUPER);
  success &= LoadInteger(constants["STATUS_REUNION_XP_SAVE"],
                         sConstants.STATUS_REUNION_XP_SAVE);
  success &= LoadInteger(constants["STATUS_SLEEP"], sConstants.STATUS_SLEEP);
  success &=
      LoadInteger(constants["STATUS_STEALTH"], sConstants.STATUS_STEALTH);
  success &= LoadInteger(constants["STATUS_SUMMON_SYNC_1"],
                         sConstants.STATUS_SUMMON_SYNC_1);
  success &= LoadInteger(constants["STATUS_SUMMON_SYNC_2"],
                         sConstants.STATUS_SUMMON_SYNC_2);
  success &= LoadInteger(constants["STATUS_SUMMON_SYNC_3"],
                         sConstants.STATUS_SUMMON_SYNC_3);

  // Load (detached) tokusei constants
  success &= LoadInteger(constants["TOKUSEI_BIKE_BOOST"],
                         sConstants.TOKUSEI_BIKE_BOOST);
  success &= LoadInteger(constants["TOKUSEI_MAGIC_CONTROL_COST"],
                         sConstants.TOKUSEI_MAGIC_CONTROL_COST);

  // Load valuable constants
  success &= LoadInteger(constants["VALUABLE_DEVIL_BOOK_V1"],
                         sConstants.VALUABLE_DEVIL_BOOK_V1);
  success &= LoadInteger(constants["VALUABLE_DEVIL_BOOK_V2"],
                         sConstants.VALUABLE_DEVIL_BOOK_V2);
  success &= LoadInteger(constants["VALUABLE_DEMON_FORCE"],
                         sConstants.VALUABLE_DEMON_FORCE);
  success &= LoadInteger(constants["VALUABLE_DIGITALIZE_LV1"],
                         sConstants.VALUABLE_DIGITALIZE_LV1);
  success &= LoadInteger(constants["VALUABLE_DIGITALIZE_LV2"],
                         sConstants.VALUABLE_DIGITALIZE_LV2);
  success &= LoadInteger(constants["VALUABLE_FUSION_GAUGE"],
                         sConstants.VALUABLE_FUSION_GAUGE);
  success &= LoadInteger(constants["VALUABLE_MATERIAL_TANK"],
                         sConstants.VALUABLE_MATERIAL_TANK);

  // Load other constants
  success &= LoadInteger(constants["DIGITALIZE_COOLDOWN"],
                         sConstants.DIGITALIZE_COOLDOWN);
  success &= LoadInteger(constants["MAX_MOVE_INCREASE_SUM"],
                         sConstants.MAX_MOVE_INCREASE_SUM);
  success &=
      LoadInteger(constants["MITAMA_SET_BOOST"], sConstants.MITAMA_SET_BOOST);
  success &= LoadInteger(constants["ZONE_DEFAULT"], sConstants.ZONE_DEFAULT);

  String listStr;
  success &=
      LoadString(constants["DIGITALIZE_STAT_RATES"], listStr) &&
      ToIntegerArray(sConstants.DIGITALIZE_STAT_RATES, listStr.Split(","));
  success &=
      LoadString(constants["SKILL_TRAESTO_ARCADIA"], listStr) &&
      ToIntegerArray(sConstants.SKILL_TRAESTO_ARCADIA, listStr.Split(","));
  success &=
      LoadString(constants["SKILL_TRAESTO_DSHINJUKU"], listStr) &&
      ToIntegerArray(sConstants.SKILL_TRAESTO_DSHINJUKU, listStr.Split(","));
  success &=
      LoadString(constants["SKILL_TRAESTO_KAKYOJO"], listStr) &&
      ToIntegerArray(sConstants.SKILL_TRAESTO_KAKYOJO, listStr.Split(","));
  success &= LoadString(constants["SKILL_TRAESTO_NAKANO_BDOMAIN"], listStr) &&
             ToIntegerArray(sConstants.SKILL_TRAESTO_NAKANO_BDOMAIN,
                            listStr.Split(","));
  success &=
      LoadString(constants["SKILL_TRAESTO_SOUHONZAN"], listStr) &&
      ToIntegerArray(sConstants.SKILL_TRAESTO_SOUHONZAN, listStr.Split(","));

  success &= LoadString(constants["STATUS_COMP_TUNING"], listStr) &&
             ToIntegerSet(sConstants.STATUS_COMP_TUNING, listStr.Split(","));
  success &= LoadString(constants["STATUS_DIGITALIZE"], listStr) &&
             ToIntegerArray(sConstants.STATUS_DIGITALIZE, listStr.Split(","));

  if (!success) {
    LogServerConstantsErrorMsg(
        "Failed to load one or more primitive constant values\n");
    return false;
  }

  auto complexIter = complexConstants.find("ADJUSTMENT_ITEMS");
  if (complexIter != complexConstants.end()) {
    std::unordered_map<std::string, std::string> map;
    if (!LoadKeyValueStrings(complexIter->second, map)) {
      LogServerConstantsErrorMsg("Failed to load ADJUSTMENT_ITEMS\n");
      return false;
    }

    for (auto pair : map) {
      uint32_t key = 0;
      if (!LoadInteger(pair.first, key)) {
        LogServerConstantsErrorMsg("Failed to load ADJUSTMENT_ITEMS key\n");
        return false;
      } else if (sConstants.ADJUSTMENT_ITEMS.find(key) !=
                 sConstants.ADJUSTMENT_ITEMS.end()) {
        LogServerConstantsErrorMsg(
            "Duplicate ADJUSTMENT_ITEMS key encountered\n");
        return false;
      } else if (!ToIntegerArray(sConstants.ADJUSTMENT_ITEMS[key],
                                 libcomp::String(pair.second).Split(","))) {
        LogServerConstantsErrorMsg(
            "Failed to load an element in ADJUSTMENT_ITEMS\n");
        return false;
      }
    }
  } else {
    LogServerConstantsErrorMsg("ADJUSTMENT_ITEMS not found\n");
    return false;
  }

  complexIter = complexConstants.find("ADJUSTMENT_SKILLS");
  if (complexIter != complexConstants.end()) {
    std::unordered_map<std::string, std::string> map;
    if (!LoadKeyValueStrings(complexIter->second, map)) {
      LogServerConstantsErrorMsg("Failed to load ADJUSTMENT_SKILLS\n");
      return false;
    }

    for (auto pair : map) {
      uint32_t key = 0;
      if (!LoadInteger(pair.first, key)) {
        LogServerConstantsErrorMsg("Failed to load ADJUSTMENT_SKILLS key\n");
        return false;
      } else if (sConstants.ADJUSTMENT_SKILLS.find(key) !=
                 sConstants.ADJUSTMENT_SKILLS.end()) {
        LogServerConstantsErrorMsg(
            "Duplicate ADJUSTMENT_SKILLS key encountered\n");
        return false;
      } else if (!ToIntegerArray(sConstants.ADJUSTMENT_SKILLS[key],
                                 libcomp::String(pair.second).Split(","))) {
        LogServerConstantsErrorMsg(
            "Failed to load an element in ADJUSTMENT_SKILLS\n");
        return false;
      }
    }
  } else {
    LogServerConstantsErrorMsg("ADJUSTMENT_SKILLS not found\n");
    return false;
  }

  complexIter = complexConstants.find("BARTER_COOLDOWNS");
  if (complexIter != complexConstants.end()) {
    std::unordered_map<std::string, std::string> map;
    if (!LoadKeyValueStrings(complexIter->second, map) ||
        !LoadIntegerMap(map, sConstants.BARTER_COOLDOWNS)) {
      LogServerConstantsErrorMsg("Failed to load BARTER_COOLDOWNS\n");
      return false;
    }
  } else {
    LogServerConstantsErrorMsg("BARTER_COOLDOWNS not found\n");
    return false;
  }

  complexIter = complexConstants.find("CAMEO_MAP");
  if (complexIter != complexConstants.end()) {
    std::unordered_map<std::string, std::string> map;
    if (!LoadKeyValueStrings(complexIter->second, map)) {
      LogServerConstantsErrorMsg("Failed to load CAMEO_MAP\n");
      return false;
    }

    for (auto pair : map) {
      uint16_t key = 0;
      if (!LoadInteger(pair.first, key)) {
        LogServerConstantsErrorMsg("Failed to load CAMEO_MAP key\n");
        return false;
      } else if (sConstants.CAMEO_MAP.find(key) != sConstants.CAMEO_MAP.end()) {
        LogServerConstantsErrorMsg("Duplicate CAMEO_MAP key encountered\n");
        return false;
      } else {
        if (!pair.second.empty()) {
          for (uint32_t p : ToIntegerRange<uint32_t>(pair.second, success)) {
            sConstants.CAMEO_MAP[key].push_back(p);
          }

          if (!success) {
            LogServerConstantsErrorMsg(
                "Failed to load an element in CAMEO_MAP\n");
            return false;
          }
        }
      }
    }
  } else {
    LogServerConstantsErrorMsg("CAMEO_MAP not found\n");
    return false;
  }

  complexIter = complexConstants.find("CLAN_FORM_MAP");
  if (complexIter != complexConstants.end()) {
    std::unordered_map<std::string, std::string> map;
    if (!LoadKeyValueStrings(complexIter->second, map) ||
        !LoadIntegerMap(map, sConstants.CLAN_FORM_MAP)) {
      LogServerConstantsErrorMsg("Failed to load CLAN_FORM_MAP\n");
      return false;
    }
  } else {
    LogServerConstantsErrorMsg("CLAN_FORM_MAP not found\n");
    return false;
  }

  complexIter = complexConstants.find("CLAN_LEVEL_SKILLS");
  if (complexIter != complexConstants.end()) {
    std::list<String> strList;
    if (!LoadStringList(complexIter->second, strList)) {
      LogServerConstantsErrorMsg("Failed to load CLAN_LEVEL_SKILLS\n");
      return false;
    } else {
      if (strList.size() != 10) {
        LogServerConstantsErrorMsg(
            "CLAN_LEVEL_SKILLS must specify skills for all 10 levels\n");
        return false;
      } else {
        size_t idx = 0;
        for (auto elemStr : strList) {
          if (!elemStr.IsEmpty()) {
            for (uint32_t p : ToIntegerRange<uint32_t>(elemStr.C(), success)) {
              sConstants.CLAN_LEVEL_SKILLS[idx].insert(p);
            }

            if (!success) {
              LogServerConstantsErrorMsg(
                  "Failed to load an element in CLAN_LEVEL_SKILLS\n");
              return false;
            }
          }

          idx++;
        }
      }
    }
  } else {
    LogServerConstantsErrorMsg("CLAN_LEVEL_SKILLS not found\n");
    return false;
  }

  complexIter = complexConstants.find("DEMON_BOOK_BONUS");
  if (complexIter != complexConstants.end()) {
    std::unordered_map<std::string, std::string> map;
    if (!LoadKeyValueStrings(complexIter->second, map)) {
      LogServerConstantsErrorMsg("Failed to load DEMON_BOOK_BONUS\n");
      return false;
    }

    for (auto pair : map) {
      uint16_t key = 0;
      if (!LoadInteger(pair.first, key)) {
        LogServerConstantsErrorMsg("Failed to load DEMON_BOOK_BONUS key\n");
        return false;
      } else if (sConstants.DEMON_BOOK_BONUS.find(key) !=
                 sConstants.DEMON_BOOK_BONUS.end()) {
        LogServerConstantsErrorMsg(
            "Duplicate DEMON_BOOK_BONUS key encountered\n");
        return false;
      } else {
        if (!pair.second.empty()) {
          for (int32_t p : ToIntegerRange<int32_t>(pair.second, success)) {
            sConstants.DEMON_BOOK_BONUS[key].insert(p);
          }

          if (!success) {
            LogServerConstantsErrorMsg(
                "Failed to load an element in DEMON_BOOK_BONUS\n");
            return false;
          }
        }
      }
    }
  } else {
    LogServerConstantsErrorMsg("DEMON_BOOK_BONUS not found\n");
    return false;
  }

  complexIter = complexConstants.find("DEMON_BOOK_SUMMONER_BONUS");
  if (complexIter != complexConstants.end()) {
    std::unordered_map<std::string, std::string> map;
    if (!LoadKeyValueStrings(complexIter->second, map)) {
      LogServerConstantsErrorMsg("Failed to load DEMON_BOOK_SUMMONER_BONUS\n");
      return false;
    }

    for (auto pair : map) {
      uint16_t key = 0;
      if (!LoadInteger(pair.first, key)) {
        LogServerConstantsErrorMsg(
            "Failed to load DEMON_BOOK_SUMMONER_BONUS key\n");
        return false;
      } else if (sConstants.DEMON_BOOK_SUMMONER_BONUS.find(key) !=
                 sConstants.DEMON_BOOK_SUMMONER_BONUS.end()) {
        LogServerConstantsErrorMsg(
            "Duplicate DEMON_BOOK_SUMMONER_BONUS key encountered\n");
        return false;
      } else {
        if (!pair.second.empty()) {
          for (int32_t p : ToIntegerRange<int32_t>(pair.second, success)) {
            sConstants.DEMON_BOOK_SUMMONER_BONUS[key].insert(p);
          }

          if (!success) {
            LogServerConstantsErrorMsg(
                "Failed to load an element in DEMON_BOOK_SUMMONER_BONUS\n");
            return false;
          }
        }
      }
    }
  } else {
    LogServerConstantsErrorMsg("DEMON_BOOK_SUMMONER_BONUS not found\n");
    return false;
  }

  complexIter = complexConstants.find("MITAMA_DEMON_BOOK_BONUS");
  if (complexIter != complexConstants.end()) {
    std::unordered_map<std::string, std::string> map;
    if (!LoadKeyValueStrings(complexIter->second, map)) {
      LogServerConstantsErrorMsg("Failed to load MITAMA_DEMON_BOOK_BONUS\n");
      return false;
    }

    for (auto pair : map) {
      uint16_t key = 0;
      if (!LoadInteger(pair.first, key)) {
        LogServerConstantsErrorMsg(
            "Failed to load MITAMA_DEMON_BOOK_BONUS key\n");
        return false;
      } else if (sConstants.MITAMA_DEMON_BOOK_BONUS.find(key) !=
                 sConstants.MITAMA_DEMON_BOOK_BONUS.end()) {
        LogServerConstantsErrorMsg(
            "Duplicate MITAMA_DEMON_BOOK_BONUS key encountered\n");
        return false;
      } else {
        if (!pair.second.empty()) {
          for (int32_t p : ToIntegerRange<int32_t>(pair.second, success)) {
            sConstants.MITAMA_DEMON_BOOK_BONUS[key].insert(p);
          }

          if (!success) {
            LogServerConstantsErrorMsg(
                "Failed to load an element in MITAMA_DEMON_BOOK_BONUS\n");
            return false;
          }
        }
      }
    }
  } else {
    LogServerConstantsErrorMsg("MITAMA_DEMON_BOOK_BONUS not found\n");
    return false;
  }

  complexIter = complexConstants.find("MITAMA_DEMON_BOOK_SUMMONER_BONUS");
  if (complexIter != complexConstants.end()) {
    std::unordered_map<std::string, std::string> map;
    if (!LoadKeyValueStrings(complexIter->second, map)) {
      LogServerConstantsErrorMsg(
          "Failed to load MITAMA_DEMON_BOOK_SUMMONER_BONUS\n");
      return false;
    }

    for (auto pair : map) {
      uint16_t key = 0;
      if (!LoadInteger(pair.first, key)) {
        LogServerConstantsErrorMsg(
            "Failed to load MITAMA_DEMON_BOOK_SUMMONER_BONUS key\n");
        return false;
      } else if (sConstants.MITAMA_DEMON_BOOK_SUMMONER_BONUS.find(key) !=
                 sConstants.MITAMA_DEMON_BOOK_SUMMONER_BONUS.end()) {
        LogServerConstantsErrorMsg(
            "Duplicate MITAMA_DEMON_BOOK_SUMMONER_BONUS key encountered\n");
        return false;
      } else {
        if (!pair.second.empty()) {
          for (int32_t p : ToIntegerRange<int32_t>(pair.second, success)) {
            sConstants.MITAMA_DEMON_BOOK_SUMMONER_BONUS[key].insert(p);
          }

          if (!success) {
            LogServerConstantsErrorMsg(
                "Failed to load an element in "
                "MITAMA_DEMON_BOOK_SUMMONER_BONUS\n");
            return false;
          }
        }
      }
    }
  } else {
    LogServerConstantsErrorMsg("MITAMA_DEMON_BOOK_SUMMONER_BONUS not found\n");
    return false;
  }

  complexIter = complexConstants.find("DEMON_CRYSTALS");
  if (complexIter != complexConstants.end()) {
    std::unordered_map<std::string, std::string> map;
    if (!LoadKeyValueStrings(complexIter->second, map)) {
      LogServerConstantsErrorMsg("Failed to load DEMON_CRYSTALS\n");
      return false;
    }

    for (auto pair : map) {
      uint32_t key = 0;
      if (!LoadInteger(pair.first, key)) {
        LogServerConstantsErrorMsg("Failed to load DEMON_CRYSTALS key\n");
        return false;
      } else if (sConstants.DEMON_CRYSTALS.find(key) !=
                 sConstants.DEMON_CRYSTALS.end()) {
        LogServerConstantsErrorMsg(
            "Duplicate DEMON_CRYSTALS key encountered\n");
        return false;
      } else {
        if (!pair.second.empty()) {
          for (uint8_t p : ToIntegerRange<uint8_t>(pair.second, success)) {
            sConstants.DEMON_CRYSTALS[key].insert(p);
          }

          if (!success) {
            LogServerConstantsErrorMsg(
                "Failed to load an element in DEMON_CRYSTALS\n");
            return false;
          }
        }
      }
    }
  } else {
    LogServerConstantsErrorMsg("DEMON_CRYSTALS not found\n");
    return false;
  }

  complexIter = complexConstants.find("DEMON_FUSION_SKILLS");
  if (complexIter != complexConstants.end()) {
    std::list<String> strList;
    if (!LoadStringList(complexIter->second, strList)) {
      LogServerConstantsErrorMsg("Failed to load DEMON_FUSION_SKILLS\n");
      return false;
    } else {
      if (strList.size() != 21) {
        LogServerConstantsErrorMsg(
            "DEMON_FUSION_SKILLS must specify all 21 inheritance type skill "
            "mappings\n");
        return false;
      } else {
        size_t idx = 0;
        for (auto elem : strList) {
          auto vals = ToIntegerRange<uint32_t>(elem.C(), success);
          if (vals.size() != 3) {
            LogServerConstantsErrorMsg(
                "DEMON_FUSION_SKILLS element encountered with level count "
                "other than 3\n");
            return false;
          }

          size_t subIdx = 0;
          for (uint32_t val : vals) {
            sConstants.DEMON_FUSION_SKILLS[idx][subIdx++] = val;
          }

          idx++;
        }
      }
    }
  } else {
    LogServerConstantsErrorMsg("DEMON_FUSION_SKILLS not found\n");
    return false;
  }

  complexIter = complexConstants.find("DEMON_QUEST_XP");
  if (complexIter != complexConstants.end()) {
    std::list<String> strList;
    if (!LoadStringList(complexIter->second, strList)) {
      LogServerConstantsErrorMsg("Failed to load DEMON_QUEST_XP\n");
      return false;
    } else {
      for (auto elem : strList) {
        uint32_t xp = 0;
        if (LoadInteger(elem.C(), xp)) {
          sConstants.DEMON_QUEST_XP.push_back(xp);
        } else {
          LogServerConstantsErrorMsg(
              "Failed to load an entry in DEMON_QUEST_XP\n");
          return false;
        }
      }
    }
  } else {
    LogServerConstantsErrorMsg("DEMON_QUEST_XP not found\n");
    return false;
  }

  complexIter = complexConstants.find("DEPO_MAP_DEMON");
  if (complexIter != complexConstants.end()) {
    std::unordered_map<std::string, std::string> map;
    if (!LoadKeyValueStrings(complexIter->second, map) ||
        !LoadIntegerMap(map, sConstants.DEPO_MAP_DEMON)) {
      LogServerConstantsErrorMsg("Failed to load DEPO_MAP_DEMON\n");
      return false;
    }
  } else {
    LogServerConstantsErrorMsg("DEPO_MAP_DEMON not found\n");
    return false;
  }

  complexIter = complexConstants.find("DEPO_MAP_ITEM");
  if (complexIter != complexConstants.end()) {
    std::unordered_map<std::string, std::string> map;
    if (!LoadKeyValueStrings(complexIter->second, map) ||
        !LoadIntegerMap(map, sConstants.DEPO_MAP_ITEM)) {
      LogServerConstantsErrorMsg("Failed to load DEPO_MAP_ITEM\n");
      return false;
    }
  } else {
    LogServerConstantsErrorMsg("DEPO_MAP_ITEM not found\n");
    return false;
  }

  complexIter = complexConstants.find("EQUIP_MOD_EDIT_ITEMS");
  if (complexIter != complexConstants.end()) {
    std::unordered_map<std::string, std::string> map;
    if (!LoadKeyValueStrings(complexIter->second, map)) {
      LogServerConstantsErrorMsg("Failed to load EQUIP_MOD_EDIT_ITEMS\n");
      return false;
    }

    for (auto pair : map) {
      uint32_t key = 0;
      if (!LoadInteger(pair.first, key)) {
        LogServerConstantsErrorMsg("Failed to load EQUIP_MOD_EDIT_ITEMS key\n");
        return false;
      } else if (sConstants.EQUIP_MOD_EDIT_ITEMS.find(key) !=
                 sConstants.EQUIP_MOD_EDIT_ITEMS.end()) {
        LogServerConstantsErrorMsg(
            "Duplicate EQUIP_MOD_EDIT_ITEMS key encountered\n");
        return false;
      } else if (!ToIntegerArray(sConstants.EQUIP_MOD_EDIT_ITEMS[key],
                                 libcomp::String(pair.second).Split(","))) {
        LogServerConstantsErrorMsg(
            "Failed to load an element in EQUIP_MOD_EDIT_ITEMS\n");
        return false;
      }
    }
  } else {
    LogServerConstantsErrorMsg("EQUIP_MOD_EDIT_ITEMS not found\n");
    return false;
  }

  complexIter = complexConstants.find("FUSION_BOOST_SKILLS");
  if (complexIter != complexConstants.end()) {
    std::unordered_map<std::string, std::string> map;
    if (!LoadKeyValueStrings(complexIter->second, map)) {
      LogServerConstantsErrorMsg("Failed to load FUSION_BOOST_SKILLS\n");
      return false;
    }

    for (auto pair : map) {
      uint32_t key = 0;
      if (!LoadInteger(pair.first, key)) {
        LogServerConstantsErrorMsg("Failed to load FUSION_BOOST_SKILLS key\n");
        return false;
      } else if (sConstants.FUSION_BOOST_SKILLS.find(key) !=
                 sConstants.FUSION_BOOST_SKILLS.end()) {
        LogServerConstantsErrorMsg(
            "Duplicate FUSION_BOOST_SKILLS key encountered\n");
        return false;
      } else if (!ToIntegerArray(sConstants.FUSION_BOOST_SKILLS[key],
                                 libcomp::String(pair.second).Split(","))) {
        LogServerConstantsErrorMsg(
            "Failed to load an element in FUSION_BOOST_SKILLS\n");
        return false;
      }
    }
  } else {
    LogServerConstantsErrorMsg("FUSION_BOOST_SKILLS not found\n");
    return false;
  }

  complexIter = complexConstants.find("FUSION_BOOST_STATUSES");
  if (complexIter != complexConstants.end()) {
    std::unordered_map<std::string, std::string> map;
    if (!LoadKeyValueStrings(complexIter->second, map) ||
        !LoadIntegerMap(map, sConstants.FUSION_BOOST_STATUSES)) {
      LogServerConstantsErrorMsg("Failed to load FUSION_BOOST_STATUSES\n");
      return false;
    }
  } else {
    LogServerConstantsErrorMsg("FUSION_BOOST_STATUSES not found\n");
    return false;
  }

  complexIter = complexConstants.find("LEVELUP_STATUSES");
  if (complexIter != complexConstants.end()) {
    std::unordered_map<std::string, std::string> map;
    if (!LoadKeyValueStrings(complexIter->second, map) ||
        !LoadIntegerMap(map, sConstants.LEVELUP_STATUSES)) {
      LogServerConstantsErrorMsg("Failed to load LEVELUP_STATUSES\n");
      return false;
    }
  } else {
    LogServerConstantsErrorMsg("LEVELUP_STATUSES not found\n");
    return false;
  }

  complexIter = complexConstants.find("QUEST_BONUS");
  if (complexIter != complexConstants.end()) {
    std::unordered_map<std::string, std::string> map;
    if (!LoadKeyValueStrings(complexIter->second, map) ||
        !LoadIntegerMap(map, sConstants.QUEST_BONUS)) {
      LogServerConstantsErrorMsg("Failed to load QUEST_BONUS\n");
      return false;
    }
  } else {
    LogServerConstantsErrorMsg("QUEST_BONUS not found\n");
    return false;
  }

  complexIter = complexConstants.find("RATE_SCALING_ITEMS");
  if (complexIter != complexConstants.end()) {
    std::list<String> strList;
    if (!LoadStringList(complexIter->second, strList)) {
      LogServerConstantsErrorMsg("Failed to load RATE_SCALING_ITEMS\n");
      return false;
    } else {
      if (strList.size() != 4) {
        LogServerConstantsErrorMsg(
            "RATE_SCALING_ITEMS must specify items for each of the 4 types\n");
        return false;
      } else {
        size_t idx = 0;
        for (auto elemStr : strList) {
          if (!elemStr.IsEmpty()) {
            for (uint32_t p : ToIntegerRange<uint32_t>(elemStr.C(), success)) {
              sConstants.RATE_SCALING_ITEMS[idx].push_back(p);
            }

            if (!success) {
              LogServerConstantsErrorMsg(
                  "Failed to load an element in RATE_SCALING_ITEMS\n");
              return false;
            }
          }

          idx++;
        }
      }
    }
  } else {
    LogServerConstantsErrorMsg("RATE_SCALING_ITEMS not found\n");
    return false;
  }

  complexIter = complexConstants.find("REUNION_EXTRACT_ITEMS");
  if (complexIter != complexConstants.end()) {
    std::list<String> strList;
    if (!LoadStringList(complexIter->second, strList)) {
      LogServerConstantsErrorMsg("Failed to load REUNION_EXTRACT_ITEMS\n");
      return false;
    } else {
      for (auto elem : strList) {
        uint32_t id = 0;
        if (LoadInteger(elem.C(), id)) {
          sConstants.REUNION_EXTRACT_ITEMS.push_back(id);
        } else {
          LogServerConstantsErrorMsg(
              "Failed to load an entry in REUNION_EXTRACT_ITEMS\n");
          return false;
        }
      }
    }
  } else {
    LogServerConstantsErrorMsg("REUNION_EXTRACT_ITEMS not found\n");
    return false;
  }

  complexIter = complexConstants.find("ROLLBACK_PG_ITEMS");
  if (complexIter != complexConstants.end()) {
    std::list<String> strList;
    if (!LoadStringList(complexIter->second, strList)) {
      LogServerConstantsErrorMsg("Failed to load ROLLBACK_PG_ITEMS\n");
      return false;
    } else {
      for (auto elem : strList) {
        uint32_t id = 0;
        if (LoadInteger(elem.C(), id)) {
          sConstants.ROLLBACK_PG_ITEMS.push_back(id);
        } else {
          LogServerConstantsErrorMsg(
              "Failed to load an entry in ROLLBACK_PG_ITEMS\n");
          return false;
        }
      }
    }
  } else {
    LogServerConstantsErrorMsg("ROLLBACK_PG_ITEMS not found\n");
    return false;
  }

  complexIter = complexConstants.find("SPIRIT_FUSION_BOOST");
  if (complexIter != complexConstants.end()) {
    std::unordered_map<std::string, std::string> map;
    if (!LoadKeyValueStrings(complexIter->second, map)) {
      LogServerConstantsErrorMsg("Failed to load SPIRIT_FUSION_BOOST\n");
      return false;
    }

    for (auto pair : map) {
      uint32_t key = 0;
      if (!LoadInteger(pair.first, key)) {
        LogServerConstantsErrorMsg("Failed to load SPIRIT_FUSION_BOOST key\n");
        return false;
      } else if (sConstants.SPIRIT_FUSION_BOOST.find(key) !=
                 sConstants.SPIRIT_FUSION_BOOST.end()) {
        LogServerConstantsErrorMsg(
            "Duplicate SPIRIT_FUSION_BOOST key encountered\n");
        return false;
      } else if (!ToIntegerArray(sConstants.SPIRIT_FUSION_BOOST[key],
                                 libcomp::String(pair.second).Split(","))) {
        LogServerConstantsErrorMsg(
            "Failed to load an element in SPIRIT_FUSION_BOOST\n");
        return false;
      }
    }
  } else {
    LogServerConstantsErrorMsg("SPIRIT_FUSION_BOOST not found\n");
    return false;
  }

  complexIter = complexConstants.find("SYNTH_SKILLS");
  if (complexIter != complexConstants.end()) {
    std::list<String> strList;
    if (!LoadStringList(complexIter->second, strList)) {
      LogServerConstantsErrorMsg("Failed to load SYNTH_SKILLS\n");
      return false;
    } else {
      if (strList.size() != 5) {
        LogServerConstantsErrorMsg(
            "SYNTH_SKILLS must specify all five skill IDs\n");
        return false;
      } else {
        size_t idx = 0;
        for (auto elem : strList) {
          uint32_t skillID = 0;
          if (LoadInteger(elem.C(), skillID)) {
            sConstants.SYNTH_SKILLS[idx] = skillID;
          } else {
            LogServerConstantsErrorMsg(
                "Failed to load a skill ID in SLOT_MOD_ITEMS\n");
            return false;
          }

          idx++;
        }
      }
    }
  } else {
    LogServerConstantsErrorMsg("SYNTH_SKILLS not found\n");
    return false;
  }

  complexIter = complexConstants.find("TEAM_STATUS_COOLDOWN");
  if (complexIter != complexConstants.end()) {
    std::unordered_map<std::string, std::string> map;
    if (!LoadKeyValueStrings(complexIter->second, map) ||
        !LoadIntegerMap(map, sConstants.TEAM_STATUS_COOLDOWN)) {
      LogServerConstantsErrorMsg("Failed to load TEAM_STATUS_COOLDOWN\n");
      return false;
    }
  } else {
    LogServerConstantsErrorMsg("TEAM_STATUS_COOLDOWN not found\n");
    return false;
  }

  complexIter = complexConstants.find("TEAM_VALUABLES");
  if (complexIter != complexConstants.end()) {
    std::unordered_map<std::string, std::string> map;
    if (!LoadKeyValueStrings(complexIter->second, map)) {
      LogServerConstantsErrorMsg("Failed to load TEAM_VALUABLES\n");
      return false;
    }

    for (auto pair : map) {
      int8_t key = 0;
      if (!LoadInteger(pair.first, key)) {
        LogServerConstantsErrorMsg("Failed to load TEAM_VALUABLES key\n");
        return false;
      } else if (sConstants.TEAM_VALUABLES.find(key) !=
                 sConstants.TEAM_VALUABLES.end()) {
        LogServerConstantsErrorMsg(
            "Duplicate TEAM_VALUABLES key encountered\n");
        return false;
      } else {
        if (!pair.second.empty()) {
          for (uint16_t p : ToIntegerRange<uint16_t>(pair.second, success)) {
            sConstants.TEAM_VALUABLES[key].push_back(p);
          }

          if (!success) {
            LogServerConstantsErrorMsg(
                "Failed to load an element in TEAM_VALUABLES\n");
            return false;
          }
        }
      }
    }
  } else {
    LogServerConstantsErrorMsg("TEAM_VALUABLES not found\n");
    return false;
  }

  complexIter = complexConstants.find("TRIFUSION_SPECIAL_DARK");
  if (complexIter != complexConstants.end()) {
    std::unordered_map<std::string, std::string> map;
    if (!LoadKeyValueStrings(complexIter->second, map)) {
      LogServerConstantsErrorMsg("Failed to load TRIFUSION_SPECIAL_DARK\n");
      return false;
    }

    for (auto pair : map) {
      uint8_t key = 0;
      if (!LoadInteger(pair.first, key)) {
        LogServerConstantsErrorMsg(
            "Failed to load TRIFUSION_SPECIAL_DARK key\n");
        return false;
      } else {
        uint32_t val = 0;
        if (LoadInteger(pair.second, val)) {
          sConstants.TRIFUSION_SPECIAL_DARK.push_back(
              std::pair<uint8_t, uint32_t>(key, val));
        } else {
          LogServerConstantsErrorMsg(
              "Failed to load an element in TRIFUSION_SPECIAL_DARK\n");
          return false;
        }
      }
    }

    sConstants.TRIFUSION_SPECIAL_DARK.sort(
        [](const std::pair<uint8_t, uint32_t>& a,
           const std::pair<uint8_t, uint32_t>& b) {
          return a.first < b.first;
        });
  } else {
    LogServerConstantsErrorMsg("TRIFUSION_SPECIAL_DARK not found\n");
    return false;
  }

  complexIter = complexConstants.find("TRIFUSION_SPECIAL_ELEMENTAL");
  if (complexIter != complexConstants.end()) {
    std::list<String> strList;
    if (!LoadStringList(complexIter->second, strList)) {
      LogServerConstantsErrorMsg(
          "Failed to load TRIFUSION_SPECIAL_ELEMENTAL\n");
      return false;
    } else {
      if (strList.size() != 6) {
        LogServerConstantsErrorMsg(
            "TRIFUSION_SPECIAL_ELEMENTAL must specify all 6 two elemental "
            "combinations\n");
        return false;
      } else {
        size_t idx = 0;
        for (auto elem : strList) {
          if (!ToIntegerArray(sConstants.TRIFUSION_SPECIAL_ELEMENTAL[idx++],
                              elem.Split(","))) {
            LogServerConstantsErrorMsg(
                "Failed to load an element in TRIFUSION_SPECIAL_ELEMENTAL\n");
            return false;
          }
        }
      }
    }
  } else {
    LogServerConstantsErrorMsg("TRIFUSION_SPECIAL_ELEMENTAL not found\n");
    return false;
  }

  complexIter = complexConstants.find("VA_ADD_ITEMS");
  if (complexIter != complexConstants.end()) {
    std::list<String> strList;
    if (!LoadStringList(complexIter->second, strList)) {
      LogServerConstantsErrorMsg("Failed to load VA_ADD_ITEMS\n");
      return false;
    } else {
      for (auto elemStr : strList) {
        uint32_t entry = 0;
        if (LoadInteger(elemStr.C(), entry)) {
          sConstants.VA_ADD_ITEMS.insert(entry);
        } else {
          LogServerConstantsErrorMsg(
              "Failed to load an element in VA_ADD_ITEMS\n");
          return false;
        }
      }
    }
  } else {
    LogServerConstantsErrorMsg("VA_ADD_ITEMS not found\n");
    return false;
  }

<<<<<<< HEAD
  complexIter = complexConstants.find(
      "REBIRTH_PREMITAMA_EXTRACTION_PROHIBITED_RESULT_FEATURES");
  if (complexIter != complexConstants.end()) {
    std::list<String> strList;
    if (!LoadStringList(complexIter->second, strList)) {
      LogServerConstantsErrorMsg(
          "Failed to load "
          "REBIRTH_PREMITAMA_EXTRACTION_PROHIBITED_RESULT_FEATURES\n");
      return false;
    } else {
      for (auto elemStr : strList) {
        uint32_t entry = 0;
        if (LoadInteger(elemStr.C(), entry)) {
          sConstants.REBIRTH_PREMITAMA_EXTRACTION_PROHIBITED_RESULT_FEATURES
              .insert(entry);
        } else {
          LogServerConstantsErrorMsg(
              "Failed to load an element in "
              "REBIRTH_PREMITAMA_EXTRACTION_PROHIBITED_RESULT_FEATURES\n");
          return false;
=======
  complexIter = complexConstants.find("CHAR_CREATION_MALE_SKIN");
  if (complexIter != complexConstants.end()) {
    std::list<String> strList;
    if (!LoadStringList(complexIter->second, strList)) {
      LogServerConstantsErrorMsg("Failed to load CHAR_CREATION_MALE_SKIN\n");
      return false;
    } else {
      for (auto elemStr : strList) {
        if (!elemStr.IsEmpty()) {
          for (uint32_t p : ToIntegerRange<uint32_t>(elemStr.C(), success)) {
            sConstants.CHAR_CREATION_MALE_SKIN.insert(p);
          }

          if (!success) {
            LogServerConstantsErrorMsg(
                "Failed to load an element in CHAR_CREATION_MALE_SKIN\n");
            return false;
          }
>>>>>>> 1b165a09
        }
      }
    }
  } else {
<<<<<<< HEAD
    LogServerConstantsErrorMsg(
        "REBIRTH_PREMITAMA_EXTRACTION_PROHIBITED_RESULT_FEATURES not found\n");
    return false;
  }

  complexIter = complexConstants.find(
      "REBIRTH_MITAMA_EXTRACTION_PROHIBITED_RESULT_FEATURES");
  if (complexIter != complexConstants.end()) {
    std::list<String> strList;
    if (!LoadStringList(complexIter->second, strList)) {
      LogServerConstantsErrorMsg(
          "Failed to load "
          "REBIRTH_MITAMA_EXTRACTION_PROHIBITED_RESULT_FEATURES\n");
      return false;
    } else {
      for (auto elemStr : strList) {
        uint32_t entry = 0;
        if (LoadInteger(elemStr.C(), entry)) {
          sConstants.REBIRTH_MITAMA_EXTRACTION_PROHIBITED_RESULT_FEATURES
              .insert(entry);
        } else {
          LogServerConstantsErrorMsg(
              "Failed to load an element in "
              "REBIRTH_MITAMA_EXTRACTION_PROHIBITED_RESULT_FEATURES\n");
          return false;
=======
    LogServerConstantsErrorMsg("CHAR_CREATION_MALE_SKIN not found\n");
    return false;
  }

  complexIter = complexConstants.find("CHAR_CREATION_MALE_FACE");
  if (complexIter != complexConstants.end()) {
    std::list<String> strList;
    if (!LoadStringList(complexIter->second, strList)) {
      LogServerConstantsErrorMsg("Failed to load CHAR_CREATION_MALE_FACE\n");
      return false;
    } else {
      for (auto elemStr : strList) {
        if (!elemStr.IsEmpty()) {
          for (uint32_t p : ToIntegerRange<uint32_t>(elemStr.C(), success)) {
            sConstants.CHAR_CREATION_MALE_FACE.insert(p);
          }

          if (!success) {
            LogServerConstantsErrorMsg(
                "Failed to load an element in CHAR_CREATION_MALE_FACE\n");
            return false;
          }
        }
      }
    }
  } else {
    LogServerConstantsErrorMsg("CHAR_CREATION_MALE_FACE not found\n");
    return false;
  }

  complexIter = complexConstants.find("CHAR_CREATION_MALE_HAIR");
  if (complexIter != complexConstants.end()) {
    std::list<String> strList;
    if (!LoadStringList(complexIter->second, strList)) {
      LogServerConstantsErrorMsg("Failed to load CHAR_CREATION_MALE_HAIR\n");
      return false;
    } else {
      for (auto elemStr : strList) {
        if (!elemStr.IsEmpty()) {
          for (uint32_t p : ToIntegerRange<uint32_t>(elemStr.C(), success)) {
            sConstants.CHAR_CREATION_MALE_HAIR.insert(p);
          }

          if (!success) {
            LogServerConstantsErrorMsg(
                "Failed to load an element in CHAR_CREATION_MALE_HAIR\n");
            return false;
          }
        }
      }
    }
  } else {
    LogServerConstantsErrorMsg("CHAR_CREATION_MALE_HAIR not found\n");
    return false;
  }

  complexIter = complexConstants.find("CHAR_CREATION_MALE_TOP");
  if (complexIter != complexConstants.end()) {
    std::list<String> strList;
    if (!LoadStringList(complexIter->second, strList)) {
      LogServerConstantsErrorMsg("Failed to load CHAR_CREATION_MALE_TOP\n");
      return false;
    } else {
      for (auto elemStr : strList) {
        if (!elemStr.IsEmpty()) {
          for (uint32_t p : ToIntegerRange<uint32_t>(elemStr.C(), success)) {
            sConstants.CHAR_CREATION_MALE_TOP.insert(p);
          }

          if (!success) {
            LogServerConstantsErrorMsg(
                "Failed to load an element in CHAR_CREATION_MALE_TOP\n");
            return false;
          }
        }
      }
    }
  } else {
    LogServerConstantsErrorMsg("CHAR_CREATION_MALE_TOP not found\n");
    return false;
  }

  complexIter = complexConstants.find("CHAR_CREATION_MALE_BOTTOM");
  if (complexIter != complexConstants.end()) {
    std::list<String> strList;
    if (!LoadStringList(complexIter->second, strList)) {
      LogServerConstantsErrorMsg("Failed to load CHAR_CREATION_MALE_BOTTOM\n");
      return false;
    } else {
      for (auto elemStr : strList) {
        if (!elemStr.IsEmpty()) {
          for (uint32_t p : ToIntegerRange<uint32_t>(elemStr.C(), success)) {
            sConstants.CHAR_CREATION_MALE_BOTTOM.insert(p);
          }

          if (!success) {
            LogServerConstantsErrorMsg(
                "Failed to load an element in CHAR_CREATION_MALE_BOTTOM\n");
            return false;
          }
        }
      }
    }
  } else {
    LogServerConstantsErrorMsg("CHAR_CREATION_MALE_BOTTOM not found\n");
    return false;
  }

  complexIter = complexConstants.find("CHAR_CREATION_MALE_FEET");
  if (complexIter != complexConstants.end()) {
    std::list<String> strList;
    if (!LoadStringList(complexIter->second, strList)) {
      LogServerConstantsErrorMsg("Failed to load CHAR_CREATION_MALE_FEET\n");
      return false;
    } else {
      for (auto elemStr : strList) {
        if (!elemStr.IsEmpty()) {
          for (uint32_t p : ToIntegerRange<uint32_t>(elemStr.C(), success)) {
            sConstants.CHAR_CREATION_MALE_FEET.insert(p);
          }

          if (!success) {
            LogServerConstantsErrorMsg(
                "Failed to load an element in CHAR_CREATION_MALE_FEET\n");
            return false;
          }
        }
      }
    }
  } else {
    LogServerConstantsErrorMsg("CHAR_CREATION_MALE_FEET not found\n");
    return false;
  }

  complexIter = complexConstants.find("CHAR_CREATION_MALE_COMP");
  if (complexIter != complexConstants.end()) {
    std::list<String> strList;
    if (!LoadStringList(complexIter->second, strList)) {
      LogServerConstantsErrorMsg("Failed to load CHAR_CREATION_MALE_COMP\n");
      return false;
    } else {
      for (auto elemStr : strList) {
        if (!elemStr.IsEmpty()) {
          for (uint32_t p : ToIntegerRange<uint32_t>(elemStr.C(), success)) {
            sConstants.CHAR_CREATION_MALE_COMP.insert(p);
          }

          if (!success) {
            LogServerConstantsErrorMsg(
                "Failed to load an element in CHAR_CREATION_MALE_COMP\n");
            return false;
          }
        }
      }
    }
  } else {
    LogServerConstantsErrorMsg("CHAR_CREATION_MALE_COMP not found\n");
    return false;
  }

  complexIter = complexConstants.find("CHAR_CREATION_FEMALE_SKIN");
  if (complexIter != complexConstants.end()) {
    std::list<String> strList;
    if (!LoadStringList(complexIter->second, strList)) {
      LogServerConstantsErrorMsg("Failed to load CHAR_CREATION_FEMALE_SKIN\n");
      return false;
    } else {
      for (auto elemStr : strList) {
        if (!elemStr.IsEmpty()) {
          for (uint32_t p : ToIntegerRange<uint32_t>(elemStr.C(), success)) {
            sConstants.CHAR_CREATION_FEMALE_SKIN.insert(p);
          }

          if (!success) {
            LogServerConstantsErrorMsg(
                "Failed to load an element in CHAR_CREATION_FEMALE_SKIN\n");
            return false;
          }
        }
      }
    }
  } else {
    LogServerConstantsErrorMsg("CHAR_CREATION_FEMALE_SKIN not found\n");
    return false;
  }

  complexIter = complexConstants.find("CHAR_CREATION_FEMALE_FACE");
  if (complexIter != complexConstants.end()) {
    std::list<String> strList;
    if (!LoadStringList(complexIter->second, strList)) {
      LogServerConstantsErrorMsg("Failed to load CHAR_CREATION_FEMALE_FACE\n");
      return false;
    } else {
      for (auto elemStr : strList) {
        if (!elemStr.IsEmpty()) {
          for (uint32_t p : ToIntegerRange<uint32_t>(elemStr.C(), success)) {
            sConstants.CHAR_CREATION_FEMALE_FACE.insert(p);
          }

          if (!success) {
            LogServerConstantsErrorMsg(
                "Failed to load an element in CHAR_CREATION_FEMALE_FACE\n");
            return false;
          }
>>>>>>> 1b165a09
        }
      }
    }
  } else {
<<<<<<< HEAD
    LogServerConstantsErrorMsg(
        "REBIRTH_MITAMA_EXTRACTION_PROHIBITED_RESULT_FEATURES not found\n");
    return false;
  }

  complexIter = complexConstants.find("SPECIAL_REBIRTH_EXTRACTIONS");
  if (complexIter != complexConstants.end()) {
    std::unordered_map<std::string, std::string> map;
    if (!LoadKeyValueStrings(complexIter->second, map) ||
        !LoadIntegerMap(map, sConstants.SPECIAL_REBIRTH_EXTRACTIONS)) {
      LogServerConstantsErrorMsg(
          "Failed to load SPECIAL_REBIRTH_EXTRACTIONS\n");
      return false;
    }
  } else {
    LogServerConstantsErrorMsg("SPECIAL_REBIRTH_EXTRACTIONS not found\n");
=======
    LogServerConstantsErrorMsg("CHAR_CREATION_FEMALE_FACE not found\n");
    return false;
  }

  complexIter = complexConstants.find("CHAR_CREATION_FEMALE_HAIR");
  if (complexIter != complexConstants.end()) {
    std::list<String> strList;
    if (!LoadStringList(complexIter->second, strList)) {
      LogServerConstantsErrorMsg("Failed to load CHAR_CREATION_FEMALE_HAIR\n");
      return false;
    } else {
      for (auto elemStr : strList) {
        if (!elemStr.IsEmpty()) {
          for (uint32_t p : ToIntegerRange<uint32_t>(elemStr.C(), success)) {
            sConstants.CHAR_CREATION_FEMALE_HAIR.insert(p);
          }

          if (!success) {
            LogServerConstantsErrorMsg(
                "Failed to load an element in CHAR_CREATION_FEMALE_HAIR\n");
            return false;
          }
        }
      }
    }
  } else {
    LogServerConstantsErrorMsg("CHAR_CREATION_FEMALE_HAIR not found\n");
    return false;
  }

  complexIter = complexConstants.find("CHAR_CREATION_FEMALE_TOP");
  if (complexIter != complexConstants.end()) {
    std::list<String> strList;
    if (!LoadStringList(complexIter->second, strList)) {
      LogServerConstantsErrorMsg("Failed to load CHAR_CREATION_FEMALE_TOP\n");
      return false;
    } else {
      for (auto elemStr : strList) {
        if (!elemStr.IsEmpty()) {
          for (uint32_t p : ToIntegerRange<uint32_t>(elemStr.C(), success)) {
            sConstants.CHAR_CREATION_FEMALE_TOP.insert(p);
          }

          if (!success) {
            LogServerConstantsErrorMsg(
                "Failed to load an element in CHAR_CREATION_FEMALE_TOP\n");
            return false;
          }
        }
      }
    }
  } else {
    LogServerConstantsErrorMsg("CHAR_CREATION_FEMALE_TOP not found\n");
    return false;
  }

  complexIter = complexConstants.find("CHAR_CREATION_FEMALE_BOTTOM");
  if (complexIter != complexConstants.end()) {
    std::list<String> strList;
    if (!LoadStringList(complexIter->second, strList)) {
      LogServerConstantsErrorMsg(
          "Failed to load CHAR_CREATION_FEMALE_BOTTOM\n");
      return false;
    } else {
      for (auto elemStr : strList) {
        if (!elemStr.IsEmpty()) {
          for (uint32_t p : ToIntegerRange<uint32_t>(elemStr.C(), success)) {
            sConstants.CHAR_CREATION_FEMALE_BOTTOM.insert(p);
          }

          if (!success) {
            LogServerConstantsErrorMsg(
                "Failed to load an element in CHAR_CREATION_FEMALE_BOTTOM\n");
            return false;
          }
        }
      }
    }
  } else {
    LogServerConstantsErrorMsg("CHAR_CREATION_FEMALE_BOTTOM not found\n");
    return false;
  }

  complexIter = complexConstants.find("CHAR_CREATION_FEMALE_FEET");
  if (complexIter != complexConstants.end()) {
    std::list<String> strList;
    if (!LoadStringList(complexIter->second, strList)) {
      LogServerConstantsErrorMsg("Failed to load CHAR_CREATION_FEMALE_FEET\n");
      return false;
    } else {
      for (auto elemStr : strList) {
        if (!elemStr.IsEmpty()) {
          for (uint32_t p : ToIntegerRange<uint32_t>(elemStr.C(), success)) {
            sConstants.CHAR_CREATION_FEMALE_FEET.insert(p);
          }

          if (!success) {
            LogServerConstantsErrorMsg(
                "Failed to load an element in CHAR_CREATION_FEMALE_FEET\n");
            return false;
          }
        }
      }
    }
  } else {
    LogServerConstantsErrorMsg("CHAR_CREATION_FEMALE_FEET not found\n");
    return false;
  }

  complexIter = complexConstants.find("CHAR_CREATION_FEMALE_COMP");
  if (complexIter != complexConstants.end()) {
    std::list<String> strList;
    if (!LoadStringList(complexIter->second, strList)) {
      LogServerConstantsErrorMsg("Failed to load CHAR_CREATION_FEMALE_COMP\n");
      return false;
    } else {
      for (auto elemStr : strList) {
        if (!elemStr.IsEmpty()) {
          for (uint32_t p : ToIntegerRange<uint32_t>(elemStr.C(), success)) {
            sConstants.CHAR_CREATION_FEMALE_COMP.insert(p);
          }

          if (!success) {
            LogServerConstantsErrorMsg(
                "Failed to load an element in CHAR_CREATION_FEMALE_COMP\n");
            return false;
          }
        }
      }
    }
  } else {
    LogServerConstantsErrorMsg("CHAR_CREATION_FEMALE_COMP not found\n");
    return false;
  }

  complexIter = complexConstants.find("CHAR_CREATION_HAIRCOLOR");
  if (complexIter != complexConstants.end()) {
    std::list<String> strList;
    if (!LoadStringList(complexIter->second, strList)) {
      LogServerConstantsErrorMsg("Failed to load CHAR_CREATION_HAIRCOLOR\n");
      return false;
    } else {
      for (auto elemStr : strList) {
        if (!elemStr.IsEmpty()) {
          for (uint32_t p : ToIntegerRange<uint32_t>(elemStr.C(), success)) {
            sConstants.CHAR_CREATION_HAIRCOLOR.insert(p);
          }

          if (!success) {
            LogServerConstantsErrorMsg(
                "Failed to load an element in CHAR_CREATION_HAIRCOLOR\n");
            return false;
          }
        }
      }
    }
  } else {
    LogServerConstantsErrorMsg("CHAR_CREATION_HAIRCOLOR not found\n");
    return false;
  }

  complexIter = complexConstants.find("CHAR_CREATION_EYECOLOR");
  if (complexIter != complexConstants.end()) {
    std::list<String> strList;
    if (!LoadStringList(complexIter->second, strList)) {
      LogServerConstantsErrorMsg("Failed to load CHAR_CREATION_EYECOLOR\n");
      return false;
    } else {
      for (auto elemStr : strList) {
        if (!elemStr.IsEmpty()) {
          for (uint32_t p : ToIntegerRange<uint32_t>(elemStr.C(), success)) {
            sConstants.CHAR_CREATION_EYECOLOR.insert(p);
          }

          if (!success) {
            LogServerConstantsErrorMsg(
                "Failed to load an element in CHAR_CREATION_EYECOLOR\n");
            return false;
          }
        }
      }
    }
  } else {
    LogServerConstantsErrorMsg("CHAR_CREATION_EYECOLOR not found\n");
    return false;
  }

  complexIter = complexConstants.find("CHAR_CREATION_WEAPON");
  if (complexIter != complexConstants.end()) {
    std::list<String> strList;
    if (!LoadStringList(complexIter->second, strList)) {
      LogServerConstantsErrorMsg("Failed to load CHAR_CREATION_WEAPON\n");
      return false;
    } else {
      for (auto elemStr : strList) {
        if (!elemStr.IsEmpty()) {
          for (uint32_t p : ToIntegerRange<uint32_t>(elemStr.C(), success)) {
            sConstants.CHAR_CREATION_WEAPON.insert(p);
          }

          if (!success) {
            LogServerConstantsErrorMsg(
                "Failed to load an element in CHAR_CREATION_WEAPON\n");
            return false;
          }
        }
      }
    }
  } else {
    LogServerConstantsErrorMsg("CHAR_CREATION_WEAPON not found\n");
>>>>>>> 1b165a09
    return false;
  }

  //
  // API Admin Levels
  //
  success &= LoadInteger(constants["API_ADMIN_LVL_CREATE_PROMO"],
                         sConstants.API_ADMIN_LVL_CREATE_PROMO);
  success &= LoadInteger(constants["API_ADMIN_LVL_DELETE_ACCOUNT"],
                         sConstants.API_ADMIN_LVL_DELETE_ACCOUNT);
  success &= LoadInteger(constants["API_ADMIN_LVL_DELETE_PROMO"],
                         sConstants.API_ADMIN_LVL_DELETE_PROMO);
  success &= LoadInteger(constants["API_ADMIN_LVL_GET_ACCOUNT"],
                         sConstants.API_ADMIN_LVL_GET_ACCOUNT);
  success &= LoadInteger(constants["API_ADMIN_LVL_GET_ACCOUNTS"],
                         sConstants.API_ADMIN_LVL_GET_ACCOUNTS);
  success &= LoadInteger(constants["API_ADMIN_LVL_GET_PROMOS"],
                         sConstants.API_ADMIN_LVL_GET_PROMOS);
  success &= LoadInteger(constants["API_ADMIN_LVL_KICK_PLAYER"],
                         sConstants.API_ADMIN_LVL_KICK_PLAYER);
  success &= LoadInteger(constants["API_ADMIN_LVL_MESSAGE_WORLD"],
                         sConstants.API_ADMIN_LVL_MESSAGE_WORLD);
  success &= LoadInteger(constants["API_ADMIN_LVL_ONLINE"],
                         sConstants.API_ADMIN_LVL_ONLINE);
  success &= LoadInteger(constants["API_ADMIN_LVL_POST_ITEMS"],
                         sConstants.API_ADMIN_LVL_POST_ITEMS);
  success &= LoadInteger(constants["API_ADMIN_LVL_UPDATE_ACCOUNT"],
                         sConstants.API_ADMIN_LVL_UPDATE_ACCOUNT);

  //
  // GM Command Levels
  //
  success &=
      LoadInteger(constants["GM_CMD_LVL_ADD_CP"], sConstants.GM_CMD_LVL_ADD_CP);
  success &= LoadInteger(constants["GM_CMD_LVL_ANNOUNCE"],
                         sConstants.GM_CMD_LVL_ANNOUNCE);
  success &=
      LoadInteger(constants["GM_CMD_LVL_BAN"], sConstants.GM_CMD_LVL_BAN);
  success &= LoadInteger(constants["GM_CMD_LVL_BATTLE_POINTS"],
                         sConstants.GM_CMD_LVL_BATTLE_POINTS);
  success &=
      LoadInteger(constants["GM_CMD_LVL_BETHEL"], sConstants.GM_CMD_LVL_BETHEL);
  success &=
      LoadInteger(constants["GM_CMD_LVL_COIN"], sConstants.GM_CMD_LVL_COIN);
  success &= LoadInteger(constants["GM_CMD_LVL_CONTRACT"],
                         sConstants.GM_CMD_LVL_CONTRACT);
  success &= LoadInteger(constants["GM_CMD_LVL_COUNTER"],
                         sConstants.GM_CMD_LVL_COUNTER);
  success &=
      LoadInteger(constants["GM_CMD_LVL_COWRIE"], sConstants.GM_CMD_LVL_COWRIE);
  success &=
      LoadInteger(constants["GM_CMD_LVL_CRASH"], sConstants.GM_CMD_LVL_CRASH);
  success &= LoadInteger(constants["GM_CMD_LVL_DIGITALIZE_POINTS"],
                         sConstants.GM_CMD_LVL_DIGITALIZE_POINTS);
  success &=
      LoadInteger(constants["GM_CMD_LVL_EFFECT"], sConstants.GM_CMD_LVL_EFFECT);
  success &= LoadInteger(constants["GM_CMD_LVL_ENCHANT"],
                         sConstants.GM_CMD_LVL_ENCHANT);
  success &=
      LoadInteger(constants["GM_CMD_LVL_ENEMY"], sConstants.GM_CMD_LVL_ENEMY);
  success &=
      LoadInteger(constants["GM_CMD_LVL_EVENT"], sConstants.GM_CMD_LVL_EVENT);
  success &= LoadInteger(constants["GM_CMD_LVL_EXPERTISE_EXTEND"],
                         sConstants.GM_CMD_LVL_EXPERTISE_EXTEND);
  success &= LoadInteger(constants["GM_CMD_LVL_EXPERTISE_SET"],
                         sConstants.GM_CMD_LVL_EXPERTISE_SET);
  success &= LoadInteger(constants["GM_CMD_LVL_FAMILIARITY"],
                         sConstants.GM_CMD_LVL_FAMILIARITY);
  success &=
      LoadInteger(constants["GM_CMD_LVL_FLAG"], sConstants.GM_CMD_LVL_FLAG);
  success &= LoadInteger(constants["GM_CMD_LVL_FUSION_GAUGE"],
                         sConstants.GM_CMD_LVL_FUSION_GAUGE);
  success &=
      LoadInteger(constants["GM_CMD_LVL_GOTO"], sConstants.GM_CMD_LVL_GOTO);
  success &= LoadInteger(constants["GM_CMD_LVL_GRADE_POINTS"],
                         sConstants.GM_CMD_LVL_GRADE_POINTS);
  success &=
      LoadInteger(constants["GM_CMD_LVL_HELP"], sConstants.GM_CMD_LVL_HELP);
  success &= LoadInteger(constants["GM_CMD_LVL_HOMEPOINT"],
                         sConstants.GM_CMD_LVL_HOMEPOINT);
  success &= LoadInteger(constants["GM_CMD_LVL_INSTANCE"],
                         sConstants.GM_CMD_LVL_INSTANCE);
  success &=
      LoadInteger(constants["GM_CMD_LVL_ITEM"], sConstants.GM_CMD_LVL_ITEM);
  success &=
      LoadInteger(constants["GM_CMD_LVL_KICK"], sConstants.GM_CMD_LVL_KICK);
  success &= LoadInteger(constants["GM_CMD_LVL_LEVEL_UP"],
                         sConstants.GM_CMD_LVL_LEVEL_UP);
  success &=
      LoadInteger(constants["GM_CMD_LVL_LNC"], sConstants.GM_CMD_LVL_LNC);
  success &=
      LoadInteger(constants["GM_CMD_LVL_MAP"], sConstants.GM_CMD_LVL_MAP);
  success &=
      LoadInteger(constants["GM_CMD_LVL_ONLINE"], sConstants.GM_CMD_LVL_ONLINE);
  success &= LoadInteger(constants["GM_CMD_LVL_PENALTY_RESET"],
                         sConstants.GM_CMD_LVL_PENALTY_RESET);
  success &=
      LoadInteger(constants["GM_CMD_LVL_PLUGIN"], sConstants.GM_CMD_LVL_PLUGIN);
  success &= LoadInteger(constants["GM_CMD_LVL_POSITION"],
                         sConstants.GM_CMD_LVL_POSITION);
  success &=
      LoadInteger(constants["GM_CMD_LVL_POST"], sConstants.GM_CMD_LVL_POST);
  success &= LoadInteger(constants["GM_CMD_LVL_REPORTED"],
                         sConstants.GM_CMD_LVL_REPORTED);
  success &= LoadInteger(constants["GM_CMD_LVL_RESOLVE"],
                         sConstants.GM_CMD_LVL_RESOLVE);
  success &= LoadInteger(constants["GM_CMD_LVL_REUNION"],
                         sConstants.GM_CMD_LVL_REUNION);
  success &=
      LoadInteger(constants["GM_CMD_LVL_QUEST"], sConstants.GM_CMD_LVL_QUEST);
  success &=
      LoadInteger(constants["GM_CMD_LVL_SCRAP"], sConstants.GM_CMD_LVL_SCRAP);
  success &=
      LoadInteger(constants["GM_CMD_LVL_SKILL"], sConstants.GM_CMD_LVL_SKILL);
  success &= LoadInteger(constants["GM_CMD_LVL_SKILL_POINT"],
                         sConstants.GM_CMD_LVL_SKILL_POINT);
  success &= LoadInteger(constants["GM_CMD_LVL_SLOT_ADD"],
                         sConstants.GM_CMD_LVL_SLOT_ADD);
  success &= LoadInteger(constants["GM_CMD_LVL_SOUL_POINTS"],
                         sConstants.GM_CMD_LVL_SOUL_POINTS);
  success &=
      LoadInteger(constants["GM_CMD_LVL_SPAWN"], sConstants.GM_CMD_LVL_SPAWN);
  success &=
      LoadInteger(constants["GM_CMD_LVL_SPEED"], sConstants.GM_CMD_LVL_SPEED);
  success &=
      LoadInteger(constants["GM_CMD_LVL_SPIRIT"], sConstants.GM_CMD_LVL_SPIRIT);
  success &= LoadInteger(constants["GM_CMD_LVL_SUPPORT"],
                         sConstants.GM_CMD_LVL_SUPPORT);
  success &= LoadInteger(constants["GM_CMD_LVL_TICKER_MESSAGE"],
                         sConstants.GM_CMD_LVL_TICKER_MESSAGE);
  success &=
      LoadInteger(constants["GM_CMD_LVL_TITLE"], sConstants.GM_CMD_LVL_TITLE);
  success &= LoadInteger(constants["GM_CMD_LVL_TOKUSEI"],
                         sConstants.GM_CMD_LVL_TOKUSEI);
  success &= LoadInteger(constants["GM_CMD_LVL_VALUABLE"],
                         sConstants.GM_CMD_LVL_VALUABLE);
  success &= LoadInteger(constants["GM_CMD_LVL_WORLD_TIME"],
                         sConstants.GM_CMD_LVL_WORLD_TIME);
  success &= LoadInteger(constants["GM_CMD_LVL_ZIOTITE"],
                         sConstants.GM_CMD_LVL_ZIOTITE);
  success &=
      LoadInteger(constants["GM_CMD_LVL_ZONE"], sConstants.GM_CMD_LVL_ZONE);
  success &= LoadInteger(constants["GM_CMD_LVL_XP"], sConstants.GM_CMD_LVL_XP);

  return success;
}

const ServerConstants::Data& ServerConstants::GetConstants() {
  return sConstants;
}

bool ServerConstants::LoadString(const std::string& value, String& prop) {
  prop = value;
  return !value.empty();
}

bool ServerConstants::LoadStringList(const tinyxml2::XMLElement* elem,
                                     std::list<String>& prop) {
  if (elem) {
    const tinyxml2::XMLElement* pElement = elem;
    if (std::string(pElement->Value()) != "element") {
      return false;
    } else {
      while (pElement) {
        libcomp::String elemStr(pElement && pElement->FirstChild()->ToText()
                                    ? pElement->FirstChild()->ToText()->Value()
                                    : "");
        if (!elemStr.IsEmpty()) {
          prop.push_back(elemStr);
        }

        pElement = pElement->NextSiblingElement("element");
      }
    }
  }

  return true;
}

bool ServerConstants::LoadKeyValueStrings(
    const tinyxml2::XMLElement* elem,
    std::unordered_map<std::string, std::string>& map) {
  if (elem) {
    const tinyxml2::XMLElement* pPair = elem;
    if (std::string(pPair->Value()) != "pair") {
      return false;
    } else {
      while (pPair) {
        const tinyxml2::XMLElement* pKey = pPair->FirstChildElement("key");
        const tinyxml2::XMLElement* pVal = pPair->FirstChildElement("value");

        std::string keyStr(pKey && pKey->FirstChild()->ToText()
                               ? pKey->FirstChild()->ToText()->Value()
                               : "");
        std::string valStr(pVal && pVal->FirstChild()->ToText()
                               ? pVal->FirstChild()->ToText()->Value()
                               : "");
        if (!keyStr.empty() || !valStr.empty()) {
          if (map.find(keyStr) != map.end()) {
            return false;
          }

          map[keyStr] = valStr;
        } else {
          return false;
        }

        pPair = pPair->NextSiblingElement("pair");
      }
    }
  } else {
    return false;
  }

  return true;
}<|MERGE_RESOLUTION|>--- conflicted
+++ resolved
@@ -1158,7 +1158,6 @@
     return false;
   }
 
-<<<<<<< HEAD
   complexIter = complexConstants.find(
       "REBIRTH_PREMITAMA_EXTRACTION_PROHIBITED_RESULT_FEATURES");
   if (complexIter != complexConstants.end()) {
@@ -1179,31 +1178,10 @@
               "Failed to load an element in "
               "REBIRTH_PREMITAMA_EXTRACTION_PROHIBITED_RESULT_FEATURES\n");
           return false;
-=======
-  complexIter = complexConstants.find("CHAR_CREATION_MALE_SKIN");
-  if (complexIter != complexConstants.end()) {
-    std::list<String> strList;
-    if (!LoadStringList(complexIter->second, strList)) {
-      LogServerConstantsErrorMsg("Failed to load CHAR_CREATION_MALE_SKIN\n");
-      return false;
-    } else {
-      for (auto elemStr : strList) {
-        if (!elemStr.IsEmpty()) {
-          for (uint32_t p : ToIntegerRange<uint32_t>(elemStr.C(), success)) {
-            sConstants.CHAR_CREATION_MALE_SKIN.insert(p);
-          }
-
-          if (!success) {
-            LogServerConstantsErrorMsg(
-                "Failed to load an element in CHAR_CREATION_MALE_SKIN\n");
-            return false;
-          }
->>>>>>> 1b165a09
-        }
-      }
-    }
-  } else {
-<<<<<<< HEAD
+        }
+      }
+    }
+  } else {
     LogServerConstantsErrorMsg(
         "REBIRTH_PREMITAMA_EXTRACTION_PROHIBITED_RESULT_FEATURES not found\n");
     return false;
@@ -1229,217 +1207,10 @@
               "Failed to load an element in "
               "REBIRTH_MITAMA_EXTRACTION_PROHIBITED_RESULT_FEATURES\n");
           return false;
-=======
-    LogServerConstantsErrorMsg("CHAR_CREATION_MALE_SKIN not found\n");
-    return false;
-  }
-
-  complexIter = complexConstants.find("CHAR_CREATION_MALE_FACE");
-  if (complexIter != complexConstants.end()) {
-    std::list<String> strList;
-    if (!LoadStringList(complexIter->second, strList)) {
-      LogServerConstantsErrorMsg("Failed to load CHAR_CREATION_MALE_FACE\n");
-      return false;
-    } else {
-      for (auto elemStr : strList) {
-        if (!elemStr.IsEmpty()) {
-          for (uint32_t p : ToIntegerRange<uint32_t>(elemStr.C(), success)) {
-            sConstants.CHAR_CREATION_MALE_FACE.insert(p);
-          }
-
-          if (!success) {
-            LogServerConstantsErrorMsg(
-                "Failed to load an element in CHAR_CREATION_MALE_FACE\n");
-            return false;
-          }
-        }
-      }
-    }
-  } else {
-    LogServerConstantsErrorMsg("CHAR_CREATION_MALE_FACE not found\n");
-    return false;
-  }
-
-  complexIter = complexConstants.find("CHAR_CREATION_MALE_HAIR");
-  if (complexIter != complexConstants.end()) {
-    std::list<String> strList;
-    if (!LoadStringList(complexIter->second, strList)) {
-      LogServerConstantsErrorMsg("Failed to load CHAR_CREATION_MALE_HAIR\n");
-      return false;
-    } else {
-      for (auto elemStr : strList) {
-        if (!elemStr.IsEmpty()) {
-          for (uint32_t p : ToIntegerRange<uint32_t>(elemStr.C(), success)) {
-            sConstants.CHAR_CREATION_MALE_HAIR.insert(p);
-          }
-
-          if (!success) {
-            LogServerConstantsErrorMsg(
-                "Failed to load an element in CHAR_CREATION_MALE_HAIR\n");
-            return false;
-          }
-        }
-      }
-    }
-  } else {
-    LogServerConstantsErrorMsg("CHAR_CREATION_MALE_HAIR not found\n");
-    return false;
-  }
-
-  complexIter = complexConstants.find("CHAR_CREATION_MALE_TOP");
-  if (complexIter != complexConstants.end()) {
-    std::list<String> strList;
-    if (!LoadStringList(complexIter->second, strList)) {
-      LogServerConstantsErrorMsg("Failed to load CHAR_CREATION_MALE_TOP\n");
-      return false;
-    } else {
-      for (auto elemStr : strList) {
-        if (!elemStr.IsEmpty()) {
-          for (uint32_t p : ToIntegerRange<uint32_t>(elemStr.C(), success)) {
-            sConstants.CHAR_CREATION_MALE_TOP.insert(p);
-          }
-
-          if (!success) {
-            LogServerConstantsErrorMsg(
-                "Failed to load an element in CHAR_CREATION_MALE_TOP\n");
-            return false;
-          }
-        }
-      }
-    }
-  } else {
-    LogServerConstantsErrorMsg("CHAR_CREATION_MALE_TOP not found\n");
-    return false;
-  }
-
-  complexIter = complexConstants.find("CHAR_CREATION_MALE_BOTTOM");
-  if (complexIter != complexConstants.end()) {
-    std::list<String> strList;
-    if (!LoadStringList(complexIter->second, strList)) {
-      LogServerConstantsErrorMsg("Failed to load CHAR_CREATION_MALE_BOTTOM\n");
-      return false;
-    } else {
-      for (auto elemStr : strList) {
-        if (!elemStr.IsEmpty()) {
-          for (uint32_t p : ToIntegerRange<uint32_t>(elemStr.C(), success)) {
-            sConstants.CHAR_CREATION_MALE_BOTTOM.insert(p);
-          }
-
-          if (!success) {
-            LogServerConstantsErrorMsg(
-                "Failed to load an element in CHAR_CREATION_MALE_BOTTOM\n");
-            return false;
-          }
-        }
-      }
-    }
-  } else {
-    LogServerConstantsErrorMsg("CHAR_CREATION_MALE_BOTTOM not found\n");
-    return false;
-  }
-
-  complexIter = complexConstants.find("CHAR_CREATION_MALE_FEET");
-  if (complexIter != complexConstants.end()) {
-    std::list<String> strList;
-    if (!LoadStringList(complexIter->second, strList)) {
-      LogServerConstantsErrorMsg("Failed to load CHAR_CREATION_MALE_FEET\n");
-      return false;
-    } else {
-      for (auto elemStr : strList) {
-        if (!elemStr.IsEmpty()) {
-          for (uint32_t p : ToIntegerRange<uint32_t>(elemStr.C(), success)) {
-            sConstants.CHAR_CREATION_MALE_FEET.insert(p);
-          }
-
-          if (!success) {
-            LogServerConstantsErrorMsg(
-                "Failed to load an element in CHAR_CREATION_MALE_FEET\n");
-            return false;
-          }
-        }
-      }
-    }
-  } else {
-    LogServerConstantsErrorMsg("CHAR_CREATION_MALE_FEET not found\n");
-    return false;
-  }
-
-  complexIter = complexConstants.find("CHAR_CREATION_MALE_COMP");
-  if (complexIter != complexConstants.end()) {
-    std::list<String> strList;
-    if (!LoadStringList(complexIter->second, strList)) {
-      LogServerConstantsErrorMsg("Failed to load CHAR_CREATION_MALE_COMP\n");
-      return false;
-    } else {
-      for (auto elemStr : strList) {
-        if (!elemStr.IsEmpty()) {
-          for (uint32_t p : ToIntegerRange<uint32_t>(elemStr.C(), success)) {
-            sConstants.CHAR_CREATION_MALE_COMP.insert(p);
-          }
-
-          if (!success) {
-            LogServerConstantsErrorMsg(
-                "Failed to load an element in CHAR_CREATION_MALE_COMP\n");
-            return false;
-          }
-        }
-      }
-    }
-  } else {
-    LogServerConstantsErrorMsg("CHAR_CREATION_MALE_COMP not found\n");
-    return false;
-  }
-
-  complexIter = complexConstants.find("CHAR_CREATION_FEMALE_SKIN");
-  if (complexIter != complexConstants.end()) {
-    std::list<String> strList;
-    if (!LoadStringList(complexIter->second, strList)) {
-      LogServerConstantsErrorMsg("Failed to load CHAR_CREATION_FEMALE_SKIN\n");
-      return false;
-    } else {
-      for (auto elemStr : strList) {
-        if (!elemStr.IsEmpty()) {
-          for (uint32_t p : ToIntegerRange<uint32_t>(elemStr.C(), success)) {
-            sConstants.CHAR_CREATION_FEMALE_SKIN.insert(p);
-          }
-
-          if (!success) {
-            LogServerConstantsErrorMsg(
-                "Failed to load an element in CHAR_CREATION_FEMALE_SKIN\n");
-            return false;
-          }
-        }
-      }
-    }
-  } else {
-    LogServerConstantsErrorMsg("CHAR_CREATION_FEMALE_SKIN not found\n");
-    return false;
-  }
-
-  complexIter = complexConstants.find("CHAR_CREATION_FEMALE_FACE");
-  if (complexIter != complexConstants.end()) {
-    std::list<String> strList;
-    if (!LoadStringList(complexIter->second, strList)) {
-      LogServerConstantsErrorMsg("Failed to load CHAR_CREATION_FEMALE_FACE\n");
-      return false;
-    } else {
-      for (auto elemStr : strList) {
-        if (!elemStr.IsEmpty()) {
-          for (uint32_t p : ToIntegerRange<uint32_t>(elemStr.C(), success)) {
-            sConstants.CHAR_CREATION_FEMALE_FACE.insert(p);
-          }
-
-          if (!success) {
-            LogServerConstantsErrorMsg(
-                "Failed to load an element in CHAR_CREATION_FEMALE_FACE\n");
-            return false;
-          }
->>>>>>> 1b165a09
-        }
-      }
-    }
-  } else {
-<<<<<<< HEAD
+        }
+      }
+    }
+  } else {
     LogServerConstantsErrorMsg(
         "REBIRTH_MITAMA_EXTRACTION_PROHIBITED_RESULT_FEATURES not found\n");
     return false;
@@ -1456,7 +1227,242 @@
     }
   } else {
     LogServerConstantsErrorMsg("SPECIAL_REBIRTH_EXTRACTIONS not found\n");
-=======
+    return false;
+  }
+
+  complexIter = complexConstants.find("CHAR_CREATION_MALE_SKIN");
+  if (complexIter != complexConstants.end()) {
+    std::list<String> strList;
+    if (!LoadStringList(complexIter->second, strList)) {
+      LogServerConstantsErrorMsg("Failed to load CHAR_CREATION_MALE_SKIN\n");
+      return false;
+    } else {
+      for (auto elemStr : strList) {
+        if (!elemStr.IsEmpty()) {
+          for (uint32_t p : ToIntegerRange<uint32_t>(elemStr.C(), success)) {
+            sConstants.CHAR_CREATION_MALE_SKIN.insert(p);
+          }
+
+          if (!success) {
+            LogServerConstantsErrorMsg(
+                "Failed to load an element in CHAR_CREATION_MALE_SKIN\n");
+            return false;
+          }
+        }
+      }
+    }
+  } else {
+    LogServerConstantsErrorMsg("CHAR_CREATION_MALE_SKIN not found\n");
+    return false;
+  }
+
+  complexIter = complexConstants.find("CHAR_CREATION_MALE_FACE");
+  if (complexIter != complexConstants.end()) {
+    std::list<String> strList;
+    if (!LoadStringList(complexIter->second, strList)) {
+      LogServerConstantsErrorMsg("Failed to load CHAR_CREATION_MALE_FACE\n");
+      return false;
+    } else {
+      for (auto elemStr : strList) {
+        if (!elemStr.IsEmpty()) {
+          for (uint32_t p : ToIntegerRange<uint32_t>(elemStr.C(), success)) {
+            sConstants.CHAR_CREATION_MALE_FACE.insert(p);
+          }
+
+          if (!success) {
+            LogServerConstantsErrorMsg(
+                "Failed to load an element in CHAR_CREATION_MALE_FACE\n");
+            return false;
+          }
+        }
+      }
+    }
+  } else {
+    LogServerConstantsErrorMsg("CHAR_CREATION_MALE_FACE not found\n");
+    return false;
+  }
+
+  complexIter = complexConstants.find("CHAR_CREATION_MALE_HAIR");
+  if (complexIter != complexConstants.end()) {
+    std::list<String> strList;
+    if (!LoadStringList(complexIter->second, strList)) {
+      LogServerConstantsErrorMsg("Failed to load CHAR_CREATION_MALE_HAIR\n");
+      return false;
+    } else {
+      for (auto elemStr : strList) {
+        if (!elemStr.IsEmpty()) {
+          for (uint32_t p : ToIntegerRange<uint32_t>(elemStr.C(), success)) {
+            sConstants.CHAR_CREATION_MALE_HAIR.insert(p);
+          }
+
+          if (!success) {
+            LogServerConstantsErrorMsg(
+                "Failed to load an element in CHAR_CREATION_MALE_HAIR\n");
+            return false;
+          }
+        }
+      }
+    }
+  } else {
+    LogServerConstantsErrorMsg("CHAR_CREATION_MALE_HAIR not found\n");
+    return false;
+  }
+
+  complexIter = complexConstants.find("CHAR_CREATION_MALE_TOP");
+  if (complexIter != complexConstants.end()) {
+    std::list<String> strList;
+    if (!LoadStringList(complexIter->second, strList)) {
+      LogServerConstantsErrorMsg("Failed to load CHAR_CREATION_MALE_TOP\n");
+      return false;
+    } else {
+      for (auto elemStr : strList) {
+        if (!elemStr.IsEmpty()) {
+          for (uint32_t p : ToIntegerRange<uint32_t>(elemStr.C(), success)) {
+            sConstants.CHAR_CREATION_MALE_TOP.insert(p);
+          }
+
+          if (!success) {
+            LogServerConstantsErrorMsg(
+                "Failed to load an element in CHAR_CREATION_MALE_TOP\n");
+            return false;
+          }
+        }
+      }
+    }
+  } else {
+    LogServerConstantsErrorMsg("CHAR_CREATION_MALE_TOP not found\n");
+    return false;
+  }
+
+  complexIter = complexConstants.find("CHAR_CREATION_MALE_BOTTOM");
+  if (complexIter != complexConstants.end()) {
+    std::list<String> strList;
+    if (!LoadStringList(complexIter->second, strList)) {
+      LogServerConstantsErrorMsg("Failed to load CHAR_CREATION_MALE_BOTTOM\n");
+      return false;
+    } else {
+      for (auto elemStr : strList) {
+        if (!elemStr.IsEmpty()) {
+          for (uint32_t p : ToIntegerRange<uint32_t>(elemStr.C(), success)) {
+            sConstants.CHAR_CREATION_MALE_BOTTOM.insert(p);
+          }
+
+          if (!success) {
+            LogServerConstantsErrorMsg(
+                "Failed to load an element in "
+                "CHAR_CREATION_MALE_BOTTOM\n");
+            return false;
+          }
+        }
+      }
+    }
+  } else {
+    LogServerConstantsErrorMsg("CHAR_CREATION_MALE_BOTTOM not found\n");
+    return false;
+  }
+
+  complexIter = complexConstants.find("CHAR_CREATION_MALE_FEET");
+  if (complexIter != complexConstants.end()) {
+    std::list<String> strList;
+    if (!LoadStringList(complexIter->second, strList)) {
+      LogServerConstantsErrorMsg("Failed to load CHAR_CREATION_MALE_FEET\n");
+      return false;
+    } else {
+      for (auto elemStr : strList) {
+        if (!elemStr.IsEmpty()) {
+          for (uint32_t p : ToIntegerRange<uint32_t>(elemStr.C(), success)) {
+            sConstants.CHAR_CREATION_MALE_FEET.insert(p);
+          }
+
+          if (!success) {
+            LogServerConstantsErrorMsg(
+                "Failed to load an element in CHAR_CREATION_MALE_FEET\n");
+            return false;
+          }
+        }
+      }
+    }
+  } else {
+    LogServerConstantsErrorMsg("CHAR_CREATION_MALE_FEET not found\n");
+    return false;
+  }
+
+  complexIter = complexConstants.find("CHAR_CREATION_MALE_COMP");
+  if (complexIter != complexConstants.end()) {
+    std::list<String> strList;
+    if (!LoadStringList(complexIter->second, strList)) {
+      LogServerConstantsErrorMsg("Failed to load CHAR_CREATION_MALE_COMP\n");
+      return false;
+    } else {
+      for (auto elemStr : strList) {
+        if (!elemStr.IsEmpty()) {
+          for (uint32_t p : ToIntegerRange<uint32_t>(elemStr.C(), success)) {
+            sConstants.CHAR_CREATION_MALE_COMP.insert(p);
+          }
+
+          if (!success) {
+            LogServerConstantsErrorMsg(
+                "Failed to load an element in CHAR_CREATION_MALE_COMP\n");
+            return false;
+          }
+        }
+      }
+    }
+  } else {
+    LogServerConstantsErrorMsg("CHAR_CREATION_MALE_COMP not found\n");
+    return false;
+  }
+
+  complexIter = complexConstants.find("CHAR_CREATION_FEMALE_SKIN");
+  if (complexIter != complexConstants.end()) {
+    std::list<String> strList;
+    if (!LoadStringList(complexIter->second, strList)) {
+      LogServerConstantsErrorMsg("Failed to load CHAR_CREATION_FEMALE_SKIN\n");
+      return false;
+    } else {
+      for (auto elemStr : strList) {
+        if (!elemStr.IsEmpty()) {
+          for (uint32_t p : ToIntegerRange<uint32_t>(elemStr.C(), success)) {
+            sConstants.CHAR_CREATION_FEMALE_SKIN.insert(p);
+          }
+
+          if (!success) {
+            LogServerConstantsErrorMsg(
+                "Failed to load an element in "
+                "CHAR_CREATION_FEMALE_SKIN\n");
+            return false;
+          }
+        }
+      }
+    }
+  } else {
+    LogServerConstantsErrorMsg("CHAR_CREATION_FEMALE_SKIN not found\n");
+    return false;
+  }
+
+  complexIter = complexConstants.find("CHAR_CREATION_FEMALE_FACE");
+  if (complexIter != complexConstants.end()) {
+    std::list<String> strList;
+    if (!LoadStringList(complexIter->second, strList)) {
+      LogServerConstantsErrorMsg("Failed to load CHAR_CREATION_FEMALE_FACE\n");
+      return false;
+    } else {
+      for (auto elemStr : strList) {
+        if (!elemStr.IsEmpty()) {
+          for (uint32_t p : ToIntegerRange<uint32_t>(elemStr.C(), success)) {
+            sConstants.CHAR_CREATION_FEMALE_FACE.insert(p);
+          }
+
+          if (!success) {
+            LogServerConstantsErrorMsg(
+                "Failed to load an element in "
+                "CHAR_CREATION_FEMALE_FACE\n");
+            return false;
+          }
+        }
+      }
+    }
+  } else {
     LogServerConstantsErrorMsg("CHAR_CREATION_FEMALE_FACE not found\n");
     return false;
   }
@@ -1476,7 +1482,8 @@
 
           if (!success) {
             LogServerConstantsErrorMsg(
-                "Failed to load an element in CHAR_CREATION_FEMALE_HAIR\n");
+                "Failed to load an element in "
+                "CHAR_CREATION_FEMALE_HAIR\n");
             return false;
           }
         }
@@ -1502,7 +1509,8 @@
 
           if (!success) {
             LogServerConstantsErrorMsg(
-                "Failed to load an element in CHAR_CREATION_FEMALE_TOP\n");
+                "Failed to load an element in "
+                "CHAR_CREATION_FEMALE_TOP\n");
             return false;
           }
         }
@@ -1529,7 +1537,8 @@
 
           if (!success) {
             LogServerConstantsErrorMsg(
-                "Failed to load an element in CHAR_CREATION_FEMALE_BOTTOM\n");
+                "Failed to load an element in "
+                "CHAR_CREATION_FEMALE_BOTTOM\n");
             return false;
           }
         }
@@ -1555,7 +1564,8 @@
 
           if (!success) {
             LogServerConstantsErrorMsg(
-                "Failed to load an element in CHAR_CREATION_FEMALE_FEET\n");
+                "Failed to load an element in "
+                "CHAR_CREATION_FEMALE_FEET\n");
             return false;
           }
         }
@@ -1581,7 +1591,8 @@
 
           if (!success) {
             LogServerConstantsErrorMsg(
-                "Failed to load an element in CHAR_CREATION_FEMALE_COMP\n");
+                "Failed to load an element in "
+                "CHAR_CREATION_FEMALE_COMP\n");
             return false;
           }
         }
@@ -1607,7 +1618,8 @@
 
           if (!success) {
             LogServerConstantsErrorMsg(
-                "Failed to load an element in CHAR_CREATION_HAIRCOLOR\n");
+                "Failed to load an element in "
+                "CHAR_CREATION_HAIRCOLOR\n");
             return false;
           }
         }
@@ -1633,7 +1645,8 @@
 
           if (!success) {
             LogServerConstantsErrorMsg(
-                "Failed to load an element in CHAR_CREATION_EYECOLOR\n");
+                "Failed to load an element in "
+                "CHAR_CREATION_EYECOLOR\n");
             return false;
           }
         }
@@ -1659,7 +1672,8 @@
 
           if (!success) {
             LogServerConstantsErrorMsg(
-                "Failed to load an element in CHAR_CREATION_WEAPON\n");
+                "Failed to load an element in "
+                "CHAR_CREATION_WEAPON\n");
             return false;
           }
         }
@@ -1667,7 +1681,6 @@
     }
   } else {
     LogServerConstantsErrorMsg("CHAR_CREATION_WEAPON not found\n");
->>>>>>> 1b165a09
     return false;
   }
 
