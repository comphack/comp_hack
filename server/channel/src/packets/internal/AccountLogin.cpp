/**
 * @file server/channel/src/packets/internal/AccountLogin.cpp
 * @ingroup world
 *
 * @author HACKfrost
 *
 * @brief Parser to handle retrieving a channel for the client to log into.
 *
 * This file is part of the Channel Server (channel).
 *
 * Copyright (C) 2012-2016 COMP_hack Team <compomega@tutanota.com>
 *
 * This program is free software: you can redistribute it and/or modify
 * it under the terms of the GNU Affero General Public License as
 * published by the Free Software Foundation, either version 3 of the
 * License, or (at your option) any later version.
 *
 * This program is distributed in the hope that it will be useful,
 * but WITHOUT ANY WARRANTY; without even the implied warranty of
 * MERCHANTABILITY or FITNESS FOR A PARTICULAR PURPOSE.  See the
 * GNU Affero General Public License for more details.
 *
 * You should have received a copy of the GNU Affero General Public License
 * along with this program.  If not, see <http://www.gnu.org/licenses/>.
 */

#include "Packets.h"

// libcomp Includes
#include <Log.h>
#include <ManagerPacket.h>
#include <Packet.h>
#include <PacketCodes.h>
#include <ReadOnlyPacket.h>

// object Includes
#include <Account.h>
#include <AccountLogin.h>
#include <Character.h>
#include <CharacterLogin.h>

// channel Includes
#include "AccountManager.h"
#include "ChannelServer.h"

using namespace channel;

void HandleLoginResponse(AccountManager* accountManager,
    const std::shared_ptr<channel::ChannelClientConnection> client)
{
    accountManager->HandleLoginResponse(client);
}

bool Parsers::AccountLogin::Parse(libcomp::ManagerPacket *pPacketManager,
    const std::shared_ptr<libcomp::TcpConnection>& connection,
    libcomp::ReadOnlyPacket& p) const
{
    (void)connection;

    if(0 == p.Left())
<<<<<<< HEAD
    {
        LOG_ERROR("Invalid response received for AccountLogin.\n");
        return false;
    }

    int8_t errorCode = p.ReadS8();

    objects::AccountLogin response;
    if(!response.LoadPacket(p, false))
=======
>>>>>>> dc619ed8
    {
        LOG_ERROR("Invalid response received for AccountLogin.\n");
        return false;
    }

    auto server = std::dynamic_pointer_cast<ChannelServer>(
        pPacketManager->GetServer());

<<<<<<< HEAD
    // This user should already be cached since its the same one we passed in
    auto account = response.GetAccount().Get(server->GetLobbyDatabase());
    if(nullptr == account)
    {
        LOG_ERROR("Unknown account returned from AccountLogin response.\n");
        return true;
    }

    // The character should be cached as well
    auto character = response.GetCharacterLogin() != nullptr
        ? response.GetCharacterLogin()->GetCharacter().Get(worldDB) : nullptr;
    if(nullptr == character)
    {
        LOG_ERROR("Invalid character returned from AccountLogin response.\n");
        return true;
    }

    auto username = account->GetUsername();
    auto client = server->GetManagerConnection()->GetClientConnection(username);
    if(nullptr == client)
    {
        return true;
    }

    if(1 != errorCode)
    {
        client->Close();
        return true;
    }
=======
    int8_t errorCode = p.ReadS8();
    if(errorCode == 1)
    {
        // No error
        objects::AccountLogin response;
        if(!response.LoadPacket(p, false))
        {
            LOG_ERROR("Invalid response received for AccountLogin.\n");
            return false;
        }

        auto worldDB = server->GetWorldDatabase();

        // This user should already be cached since its the same one we
        // passed in
        auto account = response.GetAccount().Get(server->GetLobbyDatabase());
        if(nullptr == account)
        {
            LOG_ERROR("Unknown account returned from AccountLogin"
                " response.\n");
            return true;
        }

        // The character should be cached as well
        auto character = response.GetCharacterLogin() != nullptr
            ? response.GetCharacterLogin()->GetCharacter().Get(worldDB)
            : nullptr;
        if(nullptr == character)
        {
            LOG_ERROR("Invalid character returned from AccountLogin"
                " response.\n");
            return true;
        }

        auto username = account->GetUsername();
        auto client = server->GetManagerConnection()
            ->GetClientConnection(username);
        if(nullptr == client)
        {
            // Already disconnected, nevermind
            return true;
        }
>>>>>>> dc619ed8

        auto login = client->GetClientState()->GetAccountLogin();
        login->SetSessionID(response.GetSessionID());
        login->SetCharacterLogin(response.GetCharacterLogin());

        server->QueueWork(HandleLoginResponse, server->GetAccountManager(),
            client);
    }
    else
    {
        // Failure, disconnect the client if they're here
        auto username = p.ReadString16Little(
            libcomp::Convert::Encoding_t::ENCODING_UTF8, true);
        auto client = server->GetManagerConnection()
            ->GetClientConnection(username);
        if(nullptr != client)
        {
            client->Close();
        }
    }

    return true;
}<|MERGE_RESOLUTION|>--- conflicted
+++ resolved
@@ -58,7 +58,6 @@
     (void)connection;
 
     if(0 == p.Left())
-<<<<<<< HEAD
     {
         LOG_ERROR("Invalid response received for AccountLogin.\n");
         return false;
@@ -68,8 +67,6 @@
 
     objects::AccountLogin response;
     if(!response.LoadPacket(p, false))
-=======
->>>>>>> dc619ed8
     {
         LOG_ERROR("Invalid response received for AccountLogin.\n");
         return false;
@@ -78,7 +75,6 @@
     auto server = std::dynamic_pointer_cast<ChannelServer>(
         pPacketManager->GetServer());
 
-<<<<<<< HEAD
     // This user should already be cached since its the same one we passed in
     auto account = response.GetAccount().Get(server->GetLobbyDatabase());
     if(nullptr == account)
@@ -95,10 +91,7 @@
         LOG_ERROR("Invalid character returned from AccountLogin response.\n");
         return true;
     }
-
-    auto username = account->GetUsername();
-    auto client = server->GetManagerConnection()->GetClientConnection(username);
-    if(nullptr == client)
+    else
     {
         return true;
     }
@@ -108,70 +101,12 @@
         client->Close();
         return true;
     }
-=======
-    int8_t errorCode = p.ReadS8();
-    if(errorCode == 1)
-    {
-        // No error
-        objects::AccountLogin response;
-        if(!response.LoadPacket(p, false))
-        {
-            LOG_ERROR("Invalid response received for AccountLogin.\n");
-            return false;
-        }
 
-        auto worldDB = server->GetWorldDatabase();
+    auto login = client->GetClientState()->GetAccountLogin();
+    login->SetSessionID(response.GetSessionID());
+    login->SetCharacterLogin(response.GetCharacterLogin());
 
-        // This user should already be cached since its the same one we
-        // passed in
-        auto account = response.GetAccount().Get(server->GetLobbyDatabase());
-        if(nullptr == account)
-        {
-            LOG_ERROR("Unknown account returned from AccountLogin"
-                " response.\n");
-            return true;
-        }
-
-        // The character should be cached as well
-        auto character = response.GetCharacterLogin() != nullptr
-            ? response.GetCharacterLogin()->GetCharacter().Get(worldDB)
-            : nullptr;
-        if(nullptr == character)
-        {
-            LOG_ERROR("Invalid character returned from AccountLogin"
-                " response.\n");
-            return true;
-        }
-
-        auto username = account->GetUsername();
-        auto client = server->GetManagerConnection()
-            ->GetClientConnection(username);
-        if(nullptr == client)
-        {
-            // Already disconnected, nevermind
-            return true;
-        }
->>>>>>> dc619ed8
-
-        auto login = client->GetClientState()->GetAccountLogin();
-        login->SetSessionID(response.GetSessionID());
-        login->SetCharacterLogin(response.GetCharacterLogin());
-
-        server->QueueWork(HandleLoginResponse, server->GetAccountManager(),
-            client);
-    }
-    else
-    {
-        // Failure, disconnect the client if they're here
-        auto username = p.ReadString16Little(
-            libcomp::Convert::Encoding_t::ENCODING_UTF8, true);
-        auto client = server->GetManagerConnection()
-            ->GetClientConnection(username);
-        if(nullptr != client)
-        {
-            client->Close();
-        }
-    }
+    server->QueueWork(HandleLoginResponse, server->GetAccountManager(), client);
 
     return true;
 }