--- conflicted
+++ resolved
@@ -54,9 +54,6 @@
 )
 
 SET(${PROJECT_NAME}_PACKETS
-<<<<<<< HEAD
-    src/packets/Login.cpp
-=======
     src/packets/Login.cpp               # 0x0003
     src/packets/Auth.cpp                # 0x0005
     src/packets/StartGame.cpp           # 0x0007
@@ -66,7 +63,6 @@
     src/packets/DeleteCharacter.cpp     # 0x000F
     src/packets/QueryPurchaseTicket.cpp # 0x0011
     src/packets/PurchaseTicket.cpp      # 0x0013
->>>>>>> f76d0b2d
 )
 
 ADD_CUSTOM_COMMAND(
