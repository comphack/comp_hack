--- conflicted
+++ resolved
@@ -5581,11 +5581,6 @@
             }
         }
 
-<<<<<<< HEAD
-        uint8_t statusCategory = statusDef->GetCommon()->GetCategory()
-            ->GetMainCategory();
-=======
->>>>>>> 69896ba8
         uint8_t statusSubCategory = statusDef->GetCommon()->GetCategory()
             ->GetSubCategory();
 
