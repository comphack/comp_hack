--- conflicted
+++ resolved
@@ -281,10 +281,7 @@
     schema/binarydata/cicondata.xml
     schema/binarydata/citemdata.xml
     schema/binarydata/cmessagedata.xml
-<<<<<<< HEAD
-=======
     schema/binarydata/cmodeldata.xml
->>>>>>> 07a35d8d
     schema/binarydata/cmodifiedeffectdata.xml
     schema/binarydata/cmultitalkdata.xml
     schema/binarydata/cpolygonmoviedata.xml
@@ -779,8 +776,6 @@
     MiZoneSkyData.cpp
     MiCModifiedEffectData.h
     MiCModifiedEffectData.cpp
-<<<<<<< HEAD
-=======
     MiCModelData.h
     MiCModelData.cpp
     MiCModelBase.h
@@ -791,7 +786,6 @@
     MiCModelMotionMap.cpp
     MiCIconData.h
     MiCIconData.cpp
->>>>>>> 07a35d8d
 )
 
 COVERALLS_SOURCES(${${PROJECT_NAME}_SRCS})
