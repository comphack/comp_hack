--- conflicted
+++ resolved
@@ -137,12 +137,8 @@
     virtual std::string GetDefaultValueCode() const;
     virtual std::string GetGetterCode(const Generator& generator,
         const std::string& name, size_t tabLevel = 1) const;
-<<<<<<< HEAD
-    virtual std::string GetStringValueCode(const std::string& name) const;
-=======
     virtual std::string GetBindValueCode(const Generator& generator,
         const std::string& name, size_t tabLevel = 1) const;
->>>>>>> bde37f2c
     virtual std::string GetInternalGetterCode(const Generator& generator,
         const std::string& name) const;
     virtual std::string GetSetterCode(const Generator& generator,
