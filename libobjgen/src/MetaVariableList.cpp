/**
 * @file libobjgen/src/MetaVariableList.cpp
 * @ingroup libobjgen
 *
 * @author COMP Omega <compomega@tutanota.com>
 *
 * @brief Meta data for a member variable that is a list of variables.
 *
 * This file is part of the COMP_hack Object Generator Library (libobjgen).
 *
 * Copyright (C) 2012-2016 COMP_hack Team <compomega@tutanota.com>
 *
 * This program is free software: you can redistribute it and/or modify
 * it under the terms of the GNU Affero General Public License as
 * published by the Free Software Foundation, either version 3 of the
 * License, or (at your option) any later version.
 *
 * This program is distributed in the hope that it will be useful,
 * but WITHOUT ANY WARRANTY; without even the implied warranty of
 * MERCHANTABILITY or FITNESS FOR A PARTICULAR PURPOSE.  See the
 * GNU Affero General Public License for more details.
 *
 * You should have received a copy of the GNU Affero General Public License
 * along with this program.  If not, see <http://www.gnu.org/licenses/>.
 */

#include "MetaVariableList.h"

// libobjgen Includes
#include "Generator.h"
#include "MetaObject.h"

// Standard C++11 Libraries
#include <sstream>

using namespace libobjgen;

MetaVariableList::MetaVariableList(
    const std::shared_ptr<MetaVariable>& elementType) : MetaVariable(),
    mElementType(elementType)
{
}

MetaVariableList::~MetaVariableList()
{
}

size_t MetaVariableList::GetSize() const
{
    return 0;
}

std::shared_ptr<MetaVariable> MetaVariableList::GetElementType() const
{
    return mElementType;
}

MetaVariable::MetaVariableType_t MetaVariableList::GetMetaType() const
{
    return MetaVariable::MetaVariableType_t::TYPE_LIST;
}

std::string MetaVariableList::GetType() const
{
    return "list";
}

bool MetaVariableList::IsCoreType() const
{
    return false;
}

bool MetaVariableList::IsValid() const
{
<<<<<<< HEAD
    return mElementType && mElementType->IsValid() && !IsLookupKey();
=======
    return mElementType && mElementType->IsValid();
>>>>>>> 0b84c9a9
}

bool MetaVariableList::IsValid(const void *pData, size_t dataSize) const
{
    (void)pData;
    (void)dataSize;

    /// @todo Fix
    return true;
}

bool MetaVariableList::Load(std::istream& stream)
{
    return IsValid() && mElementType->Load(stream);
}

bool MetaVariableList::Save(std::ostream& stream) const
{
    return IsValid() && mElementType->Save(stream);
}

bool MetaVariableList::Load(const tinyxml2::XMLDocument& doc,
    const tinyxml2::XMLElement& root)
{
    (void)doc;

    return BaseLoad(root) && IsValid();
}

bool MetaVariableList::Save(tinyxml2::XMLDocument& doc,
    tinyxml2::XMLElement& parent, const char* elementName) const
{
    tinyxml2::XMLElement *pVariableElement = doc.NewElement(elementName);
    pVariableElement->SetAttribute("type", GetType().c_str());
    pVariableElement->SetAttribute("name", GetName().c_str());
    
    if(!mElementType)
    {
        return false;
    }

    mElementType->Save(doc, *pVariableElement, "element");

    parent.InsertEndChild(pVariableElement);

    return BaseSave(*pVariableElement);
}

uint16_t MetaVariableList::GetDynamicSizeCount() const
{
    return 1;
}

std::string MetaVariableList::GetCodeType() const
{
    if(mElementType)
    {
        std::stringstream ss;
        ss << "std::list<" << mElementType->GetCodeType() << ">";

        return ss.str();
    }
    else
    {
        return std::string();
    }
}

std::string MetaVariableList::GetConstructValue() const
{
    return std::string();
}

std::string MetaVariableList::GetValidCondition(const Generator& generator,
    const std::string& name, bool recursive) const
{
    (void)generator;

    std::string code;

    if(mElementType)
    {
        code = mElementType->GetValidCondition(generator, "value", recursive);

        if(!code.empty())
        {
            std::map<std::string, std::string> replacements;
            replacements["@VAR_NAME@"] = name;
            replacements["@VAR_VALID_CODE@"] = code;

            code = generator.ParseTemplate(0, "VariableArrayValidCondition",
                replacements);
        }
    }

    return code;
}

std::string MetaVariableList::GetLoadCode(const Generator& generator,
    const std::string& name, const std::string& stream) const
{
    (void)generator;

    std::string code;

    if(mElementType && MetaObject::IsValidIdentifier(name) &&
        MetaObject::IsValidIdentifier(stream))
    {
        code = mElementType->GetLoadCode(generator, "element", stream);

        if(!code.empty())
        {
            std::map<std::string, std::string> replacements;
            replacements["@VAR_NAME@"] = name;
            replacements["@VAR_TYPE@"] = mElementType->GetCodeType();
            replacements["@VAR_LOAD_CODE@"] = code;
            replacements["@STREAM@"] = stream;

            code = generator.ParseTemplate(0, "VariableListLoad",
                replacements);
        }
    }

    return code;
}

std::string MetaVariableList::GetSaveCode(const Generator& generator,
    const std::string& name, const std::string& stream) const
{
    (void)generator;

    std::string code;

    if(mElementType && MetaObject::IsValidIdentifier(name) &&
        MetaObject::IsValidIdentifier(stream))
    {
        code = mElementType->GetSaveCode(generator, "element", stream);

        if(!code.empty())
        {
            std::map<std::string, std::string> replacements;
            replacements["@VAR_NAME@"] = name;
            replacements["@VAR_SAVE_CODE@"] = code;
            replacements["@STREAM@"] = stream;

            code = generator.ParseTemplate(0, "VariableListSave",
                replacements);
        }
    }

    return code;
}

std::string MetaVariableList::GetLoadRawCode(const Generator& generator,
    const std::string& name, const std::string& stream) const
{
    (void)generator;

    std::string code;

    if(mElementType && MetaObject::IsValidIdentifier(name) &&
        MetaObject::IsValidIdentifier(stream))
    {
        code = mElementType->GetLoadRawCode(generator, "element", stream);

        if(!code.empty())
        {
            std::map<std::string, std::string> replacements;
            replacements["@VAR_NAME@"] = name;
            replacements["@VAR_TYPE@"] = mElementType->GetCodeType();
            replacements["@VAR_LOAD_CODE@"] = code;
            replacements["@STREAM@"] = stream;

            code = generator.ParseTemplate(0, "VariableListLoadRaw",
                replacements);
        }
    }

    return code;
}

std::string MetaVariableList::GetSaveRawCode(const Generator& generator,
    const std::string& name, const std::string& stream) const
{
    (void)generator;

    std::string code;

    if(mElementType && MetaObject::IsValidIdentifier(name) &&
        MetaObject::IsValidIdentifier(stream))
    {
        code = mElementType->GetSaveRawCode(generator, "element", stream);

        if(!code.empty())
        {
            std::map<std::string, std::string> replacements;
            replacements["@VAR_NAME@"] = name;
            replacements["@VAR_SAVE_CODE@"] = code;
            replacements["@STREAM@"] = stream;

            code = generator.ParseTemplate(0, "VariableListSaveRaw",
                replacements);
        }
    }

    return code;
}

std::string MetaVariableList::GetXmlLoadCode(const Generator& generator,
    const std::string& name, const std::string& doc,
    const std::string& node, size_t tabLevel) const
{
<<<<<<< HEAD
    std::string code;

=======
    (void)name;

    std::string code;

>>>>>>> 0b84c9a9
    if(mElementType)
    {
        std::string elemCode = mElementType->GetXmlLoadCode(generator,
            generator.GetMemberName(mElementType), doc, "element", tabLevel + 1);

        std::map<std::string, std::string> replacements;
        replacements["@VAR_CODE_TYPE@"] = GetCodeType();
        replacements["@NODE@"] = node;
        replacements["@ELEMENT_ACCESS_CODE@"] = elemCode;

        code = generator.ParseTemplate(tabLevel, "VariableListXmlLoad",
            replacements);
    }

    return code;
}

std::string MetaVariableList::GetXmlSaveCode(const Generator& generator,
    const std::string& name, const std::string& doc,
    const std::string& parent, size_t tabLevel, const std::string elemName) const
{
    std::string code;

    if(mElementType)
    {
        std::map<std::string, std::string> replacements;
        replacements["@GETTER@"] = GetInternalGetterCode(generator, name);
        replacements["@VAR_NAME@"] = GetName();
        replacements["@ELEMENT_NAME@"] = elemName;
        replacements["@VAR_XML_SAVE_CODE@"] = mElementType->GetXmlSaveCode(
            generator, "element", doc, parent, tabLevel + 1, "element");
        replacements["@PARENT@"] = parent;

        code = generator.ParseTemplate(0, "VariableListXmlSave",
            replacements);
    }

    return code;
}

std::string MetaVariableList::GetAccessDeclarations(const Generator& generator,
    const MetaObject& object, const std::string& name, size_t tabLevel) const
{
    std::stringstream ss;
    ss << MetaVariable::GetAccessDeclarations(generator,
        object, name, tabLevel);

    if(mElementType)
    {
        std::map<std::string, std::string> replacements;
        replacements["@VAR_NAME@"] = name;
        replacements["@VAR_TYPE@"] = mElementType->GetCodeType();
        replacements["@VAR_CAMELCASE_NAME@"] = generator.GetCapitalName(*this);

        ss << generator.ParseTemplate(tabLevel,
            "VariableListAccessDeclarations", replacements) << std::endl;
    }

    return ss.str();
}

std::string MetaVariableList::GetAccessFunctions(const Generator& generator,
    const MetaObject& object, const std::string& name) const
{
    std::stringstream ss;
    ss << MetaVariable::GetAccessFunctions(generator, object, name);

    if(mElementType)
    {
        std::map<std::string, std::string> replacements;
        replacements["@VAR_NAME@"] = name;
        replacements["@VAR_TYPE@"] = mElementType->GetCodeType();
        replacements["@OBJECT_NAME@"] = object.GetName();
        replacements["@VAR_CAMELCASE_NAME@"] = generator.GetCapitalName(*this);
<<<<<<< HEAD
=======
        replacements["@ELEMENT_VALIDATION_CODE@"] = mElementType->GetValidCondition(
            generator, "val", true);
>>>>>>> 0b84c9a9

        ss << std::endl << generator.ParseTemplate(0, "VariableListAccessFunctions",
            replacements) << std::endl;
    }

    return ss.str();
}<|MERGE_RESOLUTION|>--- conflicted
+++ resolved
@@ -72,11 +72,7 @@
 
 bool MetaVariableList::IsValid() const
 {
-<<<<<<< HEAD
     return mElementType && mElementType->IsValid() && !IsLookupKey();
-=======
-    return mElementType && mElementType->IsValid();
->>>>>>> 0b84c9a9
 }
 
 bool MetaVariableList::IsValid(const void *pData, size_t dataSize) const
@@ -289,15 +285,10 @@
     const std::string& name, const std::string& doc,
     const std::string& node, size_t tabLevel) const
 {
-<<<<<<< HEAD
-    std::string code;
-
-=======
     (void)name;
 
     std::string code;
 
->>>>>>> 0b84c9a9
     if(mElementType)
     {
         std::string elemCode = mElementType->GetXmlLoadCode(generator,
@@ -372,11 +363,8 @@
         replacements["@VAR_TYPE@"] = mElementType->GetCodeType();
         replacements["@OBJECT_NAME@"] = object.GetName();
         replacements["@VAR_CAMELCASE_NAME@"] = generator.GetCapitalName(*this);
-<<<<<<< HEAD
-=======
         replacements["@ELEMENT_VALIDATION_CODE@"] = mElementType->GetValidCondition(
             generator, "val", true);
->>>>>>> 0b84c9a9
 
         ss << std::endl << generator.ParseTemplate(0, "VariableListAccessFunctions",
             replacements) << std::endl;
