--- conflicted
+++ resolved
@@ -28,14 +28,8 @@
 
 // libcomp Includes
 #include "Log.h"
-<<<<<<< HEAD
-#include "MessageEncrypted.h"
-#include "MessagePacket.h"
-#include "TcpServer.h"
-=======
 #include "MessagePong.h"
 #include "MessageWorldNotification.h"
->>>>>>> f76d0b2d
 
 using namespace libcomp;
 
@@ -64,127 +58,8 @@
     }
     else
     {
-<<<<<<< HEAD
-        mPacketParser = &LobbyConnection::ParseServerEncryptionStart;
-
-        // Read the first packet.
-        if(!RequestPacket(2 * sizeof(uint32_t)))
-        {
-            SocketError("Failed to request more data.");
-        }
-    }
-}
-
-void LobbyConnection::ConnectionEncrypted()
-{
-    LOG_DEBUG("Connection encrypted!\n");
-
-    bool errorFound = false;
-
-    // Check for the message queue.
-    if(!errorFound && nullptr == mMessageQueue)
-    {
-        SocketError("No message queue for packet.");
-
-        errorFound = true;
-    }
-
-    // Promote to a shared pointer.
-    std::shared_ptr<libcomp::TcpConnection> self = mSelf.lock();
-
-    if(!errorFound && this != self.get())
-    {
-        SocketError("Failed to obtain a shared pointer.");
-
-        errorFound = true;
-    }
-
-    // Notify the task about the encryption.
-    if(!errorFound)
-    {
-        mMessageQueue->Enqueue(new libcomp::Message::Encrypted(self));
-    }
-
-    // Start reading until we have the packet sizes.
-    if(!RequestPacket(2 * sizeof(uint32_t)))
-    {
-        SocketError("Failed to request more data.");
-    }
-}
-
-void LobbyConnection::ParseClientEncryptionStart(libcomp::Packet& packet)
-{
-    // Check if we have all the data.
-    if((strlen(DH_BASE_STRING) + 2 * DH_KEY_HEX_SIZE +
-        4 * sizeof(uint32_t)) > packet.Size())
-    {
-        // Keep reading the first reply.
-        if(!RequestPacket(strlen(DH_BASE_STRING) + 2 * DH_KEY_HEX_SIZE +
-            4 * sizeof(uint32_t) - packet.Size()))
-        {
-            SocketError("Failed to request more data.");
-        }
-    }
-    else 
-    {
-        // Parsing status.
-        bool status = true;
-
-        // Sanity check the packet contents.
-        if(0 != packet.ReadU32Big())
-        {
-            SocketError("Failed to parse encryption data.");
-            status = false;
-        }
-
-        // Check the size of the base.
-        if(status && strlen(DH_BASE_STRING) != packet.PeekU32Big())
-        {
-            SocketError("Failed to parse encryption base.");
-            status = false;
-        }
-
-        libcomp::String base;
-
-        if(status)
-        {
-            base = packet.ReadString32Big(libcomp::Convert::ENCODING_UTF8);
-        }
-
-        // Check the base matches what is expected.
-        if(status && DH_BASE_STRING != base)
-        {
-            SocketError("Failed to parse encryption base (not "
-                DH_BASE_STRING ").");
-            status = false;
-        }
-
-        // Check the size of the prime.
-        if(status && DH_KEY_HEX_SIZE != packet.PeekU32Big())
-        {
-            SocketError("Failed to parse encryption prime.");
-            status = false;
-        }
-
-        libcomp::String prime;
-
-        if(status)
-        {
-            prime = packet.ReadString32Big(libcomp::Convert::ENCODING_UTF8);
-        }
-
-        // Check the size of the server public.
-        if(status && DH_KEY_HEX_SIZE != packet.PeekU32Big())
-        {
-            SocketError("Failed to parse encryption server public.");
-            status = false;
-        }
-
-        libcomp::String serverPublic;
-=======
         LOG_DEBUG(libcomp::String("Client connection: %1\n").Arg(
             GetRemoteAddress()));
->>>>>>> f76d0b2d
 
         libcomp::Packet packet;
 
@@ -270,20 +145,7 @@
             SendPacket(reply, true);
         }
 
-<<<<<<< HEAD
-                // Get ready for the next packet.
-                packet.Clear();
-
-                // Ask for another packet now.
-                if(!RequestPacket(2 * sizeof(uint32_t)))
-                {
-                    SocketError("Failed to request more data.");
-                }
-            }
-        }
-=======
         return true;
->>>>>>> f76d0b2d
     }
     else if(0 == packet.Left() && 3 == (first & 0xFFFF) && 8 == second)
     {
@@ -303,69 +165,21 @@
         }
         else
         {
-<<<<<<< HEAD
-            // Skip over the big endian size (we think).
-            copy.Skip(2);
-
-            // Remember where this command started so we may advance over it
-            // after it has been parsed.
-            uint32_t commandStart = copy.Tell();
-            uint16_t commandSize = copy.ReadU16Little();
-            uint16_t commandCode = copy.ReadU16Little();
-
-            // With no data, the command size is 4 bytes (code + a size).
-            if(commandSize < 2 * sizeof(uint16_t))
-            {
-                SocketError("Corrupt packet (not enough data for command).");
-
-                errorFound = true;
-            }
-
-            // Check there is enough packet left for the command data.
-            if(!errorFound && copy.Left() < (uint32_t)(commandSize -
-                2 * sizeof(uint16_t)))
-            {
-                SocketError("Corrupt packet (not enough data for "
-                    "command data).");
-=======
             // This is a ping, issue a pong.
             LOG_DEBUG("Got a world server notification.\n");
->>>>>>> f76d0b2d
 
             uint16_t worldServerPort = static_cast<uint16_t>(
                 (first >> 16) & 0xFFFF);
 
-<<<<<<< HEAD
-            // Check for the message queue.
-            if(!errorFound && nullptr == mMessageQueue)
-            {
-                SocketError("No message queue for packet.");
-=======
             SendMessage([&](const std::shared_ptr<libcomp::TcpConnection>&){
                 return new libcomp::Message::WorldNotification(
                     GetRemoteAddress(), worldServerPort);
             });
->>>>>>> f76d0b2d
 
             libcomp::Packet reply;
 
-<<<<<<< HEAD
-            if(!errorFound)
-            {
-                // This is a shallow copy of the command data.
-                ReadOnlyPacket command(copy, commandStart +
-                    2 * static_cast<uint32_t>(sizeof(uint16_t)),
-                    commandSize - 2 * static_cast<uint32_t>(
-                    sizeof(uint16_t)));
-
-                // Notify the task about the new packet.
-                mMessageQueue->Enqueue(new libcomp::Message::Packet(self,
-                    commandCode, command));
-            }
-=======
             reply.WriteU32Big(3);
             reply.WriteU32Big(8);
->>>>>>> f76d0b2d
 
             // Send the pong and then close the connection.
             SendPacket(reply, true);
@@ -379,75 +193,6 @@
 
 void LobbyConnection::ParseExtension(libcomp::Packet& packet)
 {
-<<<<<<< HEAD
-    mMessageQueue = messageQueue;
-}
-
-void LobbyConnection::PreparePackets(std::list<ReadOnlyPacket>& packets)
-{
-    if(STATUS_ENCRYPTED == mStatus)
-    {
-        Packet finalPacket;
-
-        // Reserve space for the sizes.
-        finalPacket.WriteBlank(2 * sizeof(uint32_t));
-
-        // Now add the packet data.
-        for(auto& packet : packets)
-        {
-            finalPacket.WriteU16Big((uint16_t)(packet.Size() + 2));
-            finalPacket.WriteU16Little((uint16_t)(packet.Size() + 2));
-            finalPacket.WriteArray(packet.ConstData(), packet.Size());
-        }
-
-        // Encrypt the packet
-        Decrypt::EncryptPacket(mEncryptionKey, finalPacket);
-
-        mOutgoing = finalPacket;
-    }
-    else
-    {
-        // There should only be one!
-        if(packets.size() != 1)
-        {
-            LOG_CRITICAL("Critical packet error.\n");
-        }
-
-        ReadOnlyPacket finalPacket(packets.front());
-
-        mOutgoing = finalPacket;
-    }
-}
-
-std::list<ReadOnlyPacket> LobbyConnection::GetCombinedPackets()
-{
-    std::list<ReadOnlyPacket> packets;
-
-    std::lock_guard<std::mutex> guard(mOutgoingMutex);
-
-    if(!mSendingPacket)
-    {
-        uint32_t totalSize = 2 * sizeof(uint32_t);
-
-        while(!mOutgoingPackets.empty() && totalSize < MAX_PACKET_SIZE)
-        {
-            ReadOnlyPacket& nextPacket = mOutgoingPackets.front();
-
-            uint32_t packetSize = nextPacket.Size() + 2 *
-                static_cast<uint32_t>(sizeof(uint16_t));
-
-            if((totalSize + packetSize) < MAX_PACKET_SIZE)
-            {
-                totalSize += packetSize;
-                packets.push_back(mOutgoingPackets.front());
-                mOutgoingPackets.pop_front();
-            }
-        }
-    }
-
-    return packets;
-=======
     // Just parse the extension.
     (void)ParseExtensionConnection(packet);
->>>>>>> f76d0b2d
 }