/**
 * @file libcomp/src/Constants.h
 * @ingroup libcomp
 *
 * @author COMP Omega <compomega@tutanota.com>
 *
 * @brief Constant values used throughout the applications.
 *
 * This file is part of the COMP_hack Library (libcomp).
 *
 * Copyright (C) 2012-2018 COMP_hack Team <compomega@tutanota.com>
 *
 * This program is free software: you can redistribute it and/or modify
 * it under the terms of the GNU Affero General Public License as
 * published by the Free Software Foundation, either version 3 of the
 * License, or (at your option) any later version.
 *
 * This program is distributed in the hope that it will be useful,
 * but WITHOUT ANY WARRANTY; without even the implied warranty of
 * MERCHANTABILITY or FITNESS FOR A PARTICULAR PURPOSE.  See the
 * GNU Affero General Public License for more details.
 *
 * You should have received a copy of the GNU Affero General Public License
 * along with this program.  If not, see <http://www.gnu.org/licenses/>.
 */

#ifndef LIBCOMP_SRC_CONSTANTS_H
#define LIBCOMP_SRC_CONSTANTS_H

namespace libcomp
{

/// Last year the code was changed.
#define VERSION_YEAR  (2018)

/// Major release (1 = pixie.)
#define VERSION_MAJOR (3)

/// Minor release (1 = SP1).
<<<<<<< HEAD
#define VERSION_MINOR (8)
=======
#define VERSION_MINOR (0)
>>>>>>> 49b05e56

/// Patch version (a hotfix).
#define VERSION_PATCH (9)

/// Codename for the version.
<<<<<<< HEAD
#define VERSION_CODENAME "Lilim UNSTABLE"
=======
#define VERSION_CODENAME "Lilim"
>>>>>>> 49b05e56

/// HACK format magic.
#define HACK_FORMAT_MAGIC (0x4B434148)

/// Major, Minor, Patch (1.0.0).
#define HACK_FORMAT_VER1 (0x00010000)

/// Major, Minor, Patch (1.1.0).
#define HACK_FORMAT_VER2 (0x00010100)

/// Indicates the packet came from the client.
#define HACK_SOURCE_CLIENT (0)

/// Indicates the packet came from the server.
#define HACK_SOURCE_SERVER (1)

/// Maximum length of a chat message.
#define MAX_MESSAGE_LENGTH (80)

/// Number of bits in a Blowfish key.
#define BF_NET_KEY_BIT_SIZE (64)

/// Number of bytes in a Blowfish key.
#define BF_NET_KEY_BYTE_SIZE (BF_NET_KEY_BIT_SIZE / 8)

/// Number of bits in a Diffie-Hellman key.
#define DH_KEY_BIT_SIZE (1024)

/// Number of hex digits for a Diffie-Hellman key.
#define DH_KEY_HEX_SIZE (DH_KEY_BIT_SIZE / 4)

/// Number of bytes in the Diffie-Hellman share data.
#define DH_SHARED_DATA_SIZE (DH_KEY_BIT_SIZE / 8)

/// Base "g" for a Diffie-Hellman key exchange (int format).
#define DH_BASE_INT 2

/// Base "g" for a Diffie-Hellman key exchange (string format).
#define DH_BASE_STRING "2"

/// Size of the stack that is used to talk to a Squirrel VM.
#define SQUIRREL_STACK_SIZE (1024)

/// Maximum number of bytes in a packet.
#define MAX_PACKET_SIZE (16384)

/// Size of the channel packet header.
#define CHANNEL_HEADER_SIZE (6 * sizeof(uint32_t))

/// Maximum number of bytes in a packet minus the channel header size.
#define MAX_CHANNEL_PACKET_SIZE (MAX_PACKET_SIZE - CHANNEL_HEADER_SIZE)

/// Maximum number of calls to trace when generating the backtrace.
#define MAX_BACKTRACE_DEPTH (100)

/// Maximum number of clients that can be connected at a given time.
#define MAX_CLIENT_CONNECTIONS (4096)

/// Maximum supported character level.
#define MAX_LEVEL (99)

/// Maximum player entity HP and MP.
#define MAX_PLAYER_HP_MP (30000)

/// Maximum point value for an inherited skill before it can be learned.
#define MAX_INHERIT_SKILL (10000)

/// Maximum demon familiarity.
#define MAX_FAMILIARITY (10000)

/// Maximum demon soul points.
#define MAX_SOUL_POINTS (100000)

/// First calculable new moon start time.
/// (Adjusted from NEW MOON 00:00 on Sep 9, 2012 12:47:40 GMT)
#define BASE_WORLD_TIME (46060)

/// Number of expertise (includes unused).
#define EXPERTISE_COUNT (39)

/// Number of chain expertise (includes unused).
#define CHAIN_EXPERTISE_COUNT (20)

/// ID of the "Attack" expertise.
#define EXPERTISE_ATTACK (0)

/// ID of the "Fusion" expertise.
#define EXPERTISE_FUSION (17)

/// ID of the "Demonology" expertise.
#define EXPERTISE_DEMONOLOGY (18)

/// ID of the "Weapon knowledge" expertise.
#define EXPERTISE_WEAPON_KNOWLEDGE (19)

/// ID of the "Survival" expertise.
#define EXPERTISE_SURVIVAL (20)

/// ID of the "Gun knowledge" expertise.
#define EXPERTISE_GUN_KNOWLEDGE (34)

/// ID of the "Synthesis" chain expertise.
#define EXPERTISE_CHAIN_SYNTHESIS (49)

/// ID of the "Regal Presence" chain expertise.
#define EXPERTISE_CHAIN_R_PRESENCE (57)

/// Default movement speed (as binary data representation) to check
/// against any player entity to signify if a differing speed needs
/// to be communicated to the client.
#define STAT_DEFAULT_SPEED (30)

/// Time until the client is expected to timeout and disconnect (in seconds).
#define TIMEOUT_CLIENT (15)

/// Time until the server should close the socket (in seconds).
/// It is the assumed the client has reached @ref TIMEOUT_CLIENT and due to
/// network issues is not able to confirm socket closure on their end.
#define TIMEOUT_SOCKET (17)

/// Chat Radius for Say Chat.
#define CHAT_RADIUS_SAY (8000)

/// Number of G1 times stored.
#define G1_TIME_COUNT (18)

/// Number of friends that can be registered in the friend list.
#define MAX_FRIEND_COUNT (100)

/// Number of members a clan can have.
#define MAX_CLAN_COUNT (100)

/// Number of items allowed in the post before it starts to display wrong.
/// Essentially the number of items cannot exceed 10000 but the "pages" in
/// the Post are 21 items each.
#define MAX_POST_ITEM_COUNT (9996)

/// Number of valuable mask bytes to send to the client.
#define VALUABLE_MASK_COUNT (64)

/// Max number of valuable mask bytes stored in the character data.
#define VALUABLE_MASK_MAX   (64)

/// Number of quest mask bytes to send to the client.
#define QUEST_MASK_COUNT (128)

/// Max number of quest mask bytes stored in the character data.
#define QUEST_MASK_MAX   (512)

/// Max number of quests that can be active at one time.
#define QUEST_ACTIVE_MAX (20)

/// Highest possible account ID (lower to preserve the PC registry IDs).
#define MAX_ACCOUNT_ID (0x07FFFFFF)

/// Maximum number of characters for an account.
#define MAX_CHARACTER (20)

/// How many item storage boxes are avaliable via the user interface.
#define ITEM_BOX_COUNT (10)

/// Highest Virtual Appearance type index. 0-11 matches the same
/// equipment slot. VA weapons are listed from 15-26.
#define MAX_VA_INDEX (26)

/// The skill activation contains no extra information.
#define ACTIVATION_NOTARGET (0)

/// The skill activation contains a target UID.
#define ACTIVATION_TARGET   (1)

/// The skill activation contains a demon UID.
#define ACTIVATION_DEMON    (2)

/// The skill activation contains an item UID.
#define ACTIVATION_ITEM     (3)

/// The maximum skill activation extra info type value.
#define ACTIVATION_MAX      (4)

/// Cost type for HP.
#define COST_TYPE_HP   (0)

/// Cost type for MP.
#define COST_TYPE_MP   (1)

/// Cost type for an item.
#define COST_TYPE_ITEM (2)

/// Maximum cost type value.
#define COST_TYPE_MAX  (3)

/// A fixed cost number.
#define COST_NUMREP_FIXED   (0)

/// A percentage cost number.
#define COST_NUMREP_PERCENT (1)

/// Maximum cost number representation value.
#define COST_NUMREP_MAX     (2)

/// Macca note value
#define ITEM_MACCA_NOTE_AMOUNT (50000)

/// Mag presser value
#define ITEM_MAG_PRESSER_AMOUNT (50000)

/// Mode specifier for affinity nullification in the correct table
#define NRA_NULL (1)

/// Mode specifier for affinity reflection in the correct table
#define NRA_REFLECT (2)

/// Mode specifier for affinity absorption in the correct table
#define NRA_ABSORB (3)

/// LNC alignment: Law
#define LNC_LAW (0)

/// LNC alignment: Neutral
#define LNC_NEUTRAL (2)

/// LNC alignment: Chaos
#define LNC_CHAOS (4)

/// Search data index for the requestor's goal
#define SEARCH_IDX_GOAL (1)

/// Search data index for the requestor's contextual location
#define SEARCH_IDX_LOCATION (2)

/// Search data index for the desired party size for recruitment
#define SEARCH_IDX_PARTY_SIZE (3)

/// Search data index for a specific play style
#define SEARCH_IDX_PLAYSTYLE (4)

/// Search data index for a preferred start time of day for playing
#define SEARCH_IDX_TIME_FROM (5)

/// Search data index for a preferred end time of day for playing
#define SEARCH_IDX_TIME_TO (6)

/// Search data index for a preferred game series
#define SEARCH_IDX_PREF_SERIES (7)

/// Search data index for a preferred demon type
#define SEARCH_IDX_PREF_DEMON (8)

/// Search data index for a preferred demon race
#define SEARCH_IDX_PREF_DEMON_RACE (9)

/// Search data index for a clan recruitment image
#define SEARCH_IDX_CLAN_IMAGE (10)

/// Search data index for an item type being traded
#define SEARCH_IDX_ITEM_TYPE (11)

/// Search data index for an item's main category
#define SEARCH_IDX_MAIN_CATEGORY (12)

/// Search data index for an item's sub category
#define SEARCH_IDX_SUB_CATEGORY (13)

/// Search data index for an item's price
#define SEARCH_IDX_PRICE (14)

/// Search data index for an item's durability
#define SEARCH_IDX_DURABILITY (15)

/// Search data index for an item's max durability
#define SEARCH_IDX_MAX_DURABILITY (16)

/// Search data index for an item's slot count
#define SEARCH_IDX_SLOT_COUNT (17)

/// Search data index for an item's tarot effect
#define SEARCH_IDX_TAROT (18)

/// Search data index for an item's soul effect
#define SEARCH_IDX_SOUL (19)

/// Search data index for an item's basic effect
#define SEARCH_IDX_BASIC_EFFECT (20)

/// Search data index for an item's special effect
#define SEARCH_IDX_SPECIAL_EFFECT (21)

/// Search data index for the first item mod slot
#define SEARCH_BASE_MOD_SLOT (100)

/// Search string index for the requestor's comment
#define SEARCH_IDX_COMMENT (1)

/// Search string index for a clan recruitment catchphrase
#define SEARCH_IDX_CLAN_CATCHPHRASE (2)

/// Indicates that an equipment mod slot has no effect but is useable
#define MOD_SLOT_NULL_EFFECT (0x00FF)

/// Indicates that a weapon mod slot causes repair costs to be reduced
#define MOD_SLOT_REPAIR_REDUCTION_TYPE (10)

/// Experience required to proceed from the indexed level to the next
const unsigned long long LEVEL_XP_REQUIREMENTS[] = {
    0ULL,               // 0->1
    40ULL,              // 1->2
    180ULL,             // 2->3
    480ULL,             // 3->4
    1100ULL,            // 4->5
    2400ULL,            // 5->6
    4120ULL,            // 6->7
    6220ULL,            // 7->8
    9850ULL,            // 8->9
    14690ULL,           // 9->10
    20080ULL,           // 10->11
    25580ULL,           // 11->12
    33180ULL,           // 12->13
    41830ULL,           // 13->14
    50750ULL,           // 14->15
    63040ULL,           // 15->16
    79130ULL,           // 16->17
    99520ULL,           // 17->18
    129780ULL,          // 18->19
    159920ULL,          // 19->20
    189800ULL,          // 20->21
    222600ULL,          // 21->22
    272800ULL,          // 22->23
    354200ULL,          // 23->24
    470400ULL,          // 24->25
    625000ULL,          // 25->26
    821600ULL,          // 26->27
    1063800ULL,         // 27->28
    1355200ULL,         // 28->29
    1699400ULL,         // 29->30
    840000ULL,          // 30->31
    899000ULL,          // 31->32
    1024000ULL,         // 32->33
    1221000ULL,         // 33->34
    1496000ULL,         // 34->35
    1855000ULL,         // 35->36
    2304000ULL,         // 36->37
    2849000ULL,         // 37->38
    3496000ULL,         // 38->39
    4251000ULL,         // 39->40
    2160000ULL,         // 40->41
    2255000ULL,         // 41->42
    2436000ULL,         // 42->43
    2709000ULL,         // 43->44
    3080000ULL,         // 44->45
    3452000ULL,         // 45->46
    4127000ULL,         // 46->47
    5072000ULL,         // 47->48
    6241000ULL,         // 48->49
    7640000ULL,         // 49->50
    4115000ULL,         // 50->51
    4401000ULL,         // 51->52
    4803000ULL,         // 52->53
    5353000ULL,         // 53->54
    6015000ULL,         // 54->55
    6892000ULL,         // 55->56
    7900000ULL,         // 56->57
    9308000ULL,         // 57->58
    11220000ULL,        // 58->59
    14057000ULL,        // 59->60
    8122000ULL,         // 60->61
    8538000ULL,         // 61->62
    9247000ULL,         // 62->63
    10101000ULL,        // 63->64
    11203000ULL,        // 64->65
    12400000ULL,        // 65->66
    14382000ULL,        // 66->67
    17194000ULL,        // 67->68
    20444000ULL,        // 68->69
    25600000ULL,        // 69->70
    21400314ULL,        // 70->71
    23239696ULL,        // 71->72
    24691100ULL,        // 72->73
    27213000ULL,        // 73->74
    31415926ULL,        // 74->75
    37564000ULL,        // 75->76
    46490000ULL,        // 76->77
    55500000ULL,        // 77->78
    66600000ULL,        // 78->79
    78783200ULL,        // 79->80
    76300000ULL,        // 80->81
    78364000ULL,        // 81->82
    81310000ULL,        // 82->83
    85100000ULL,        // 83->84
    89290000ULL,        // 84->85
    97400000ULL,        // 85->86
    110050000ULL,       // 86->87
    162000000ULL,       // 87->98
    264000000ULL,       // 88->89
    354000000ULL,       // 89->90
    696409989ULL,       // 90->91
    1392819977ULL,      // 91->92
    2089229966ULL,      // 92->93
    2100000000ULL,      // 93->94
    2110000000ULL,      // 94->95
    10477689898ULL,     // 95->96
    41910759592ULL,     // 96->97
    125732278776ULL,    // 97->98
    565795254492ULL,    // 98->99
};

} // namespace libcomp

#endif // LIBCOMP_SRC_CONSTANTS_H<|MERGE_RESOLUTION|>--- conflicted
+++ resolved
@@ -37,21 +37,13 @@
 #define VERSION_MAJOR (3)
 
 /// Minor release (1 = SP1).
-<<<<<<< HEAD
 #define VERSION_MINOR (8)
-=======
-#define VERSION_MINOR (0)
->>>>>>> 49b05e56
 
 /// Patch version (a hotfix).
 #define VERSION_PATCH (9)
 
 /// Codename for the version.
-<<<<<<< HEAD
 #define VERSION_CODENAME "Lilim UNSTABLE"
-=======
-#define VERSION_CODENAME "Lilim"
->>>>>>> 49b05e56
 
 /// HACK format magic.
 #define HACK_FORMAT_MAGIC (0x4B434148)
