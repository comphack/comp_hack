/**
 * @file libcomp/src/DatabaseCassandra.h
 * @ingroup libcomp
 *
 * @author COMP Omega <compomega@tutanota.com>
 *
 * @brief Class to handle a Cassandra database.
 *
 * This file is part of the COMP_hack Library (libcomp).
 *
 * Copyright (C) 2012-2016 COMP_hack Team <compomega@tutanota.com>
 *
 * This program is free software: you can redistribute it and/or modify
 * it under the terms of the GNU Affero General Public License as
 * published by the Free Software Foundation, either version 3 of the
 * License, or (at your option) any later version.
 *
 * This program is distributed in the hope that it will be useful,
 * but WITHOUT ANY WARRANTY; without even the implied warranty of
 * MERCHANTABILITY or FITNESS FOR A PARTICULAR PURPOSE.  See the
 * GNU Affero General Public License for more details.
 *
 * You should have received a copy of the GNU Affero General Public License
 * along with this program.  If not, see <http://www.gnu.org/licenses/>.
 */

#include "DatabaseCassandra.h"

 // libcomp Includes
#include "DatabaseBind.h"
#include "DatabaseQueryCassandra.h"
#include "Log.h"
#include "PersistentObject.h"

// SQLite3 Includes
#include <sqlite3.h>

using namespace libcomp;

DatabaseCassandra::DatabaseCassandra(const std::shared_ptr<
    objects::DatabaseConfigCassandra>& config) : mCluster(nullptr), mSession(nullptr),
    mConfig(config)
{
}

DatabaseCassandra::~DatabaseCassandra()
{
    Close();
}

bool DatabaseCassandra::Open()
{
    auto address = mConfig->GetIP();
    auto username = mConfig->GetUsername();
    auto password = mConfig->GetPassword();

    // Make sure any previous connection is closed an that we have the base
    // necessary configuration to connect.
    bool result = Close() && address.Length() > 0;

    // Now make a new connection.
    if(result)
    {
        mSession = cass_session_new();
        mCluster = cass_cluster_new();

        cass_cluster_set_contact_points(mCluster, address.C());

        if(!username.IsEmpty())
        {
            cass_cluster_set_credentials(mCluster, username.C(), password.C());
        }

        result = WaitForFuture(cass_session_connect(mSession, mCluster));
    }

    return result;
}

bool DatabaseCassandra::Close()
{
    bool result = true;

    if(nullptr != mSession)
    {
        result = WaitForFuture(cass_session_close(mSession));

        cass_session_free(mSession);
        mSession = nullptr;
    }

    if(nullptr != mCluster)
    {
        cass_cluster_free(mCluster);
        mCluster = nullptr;
    }

    if(result)
    {
        mError.Clear();
    }

    return result;
}

bool DatabaseCassandra::IsOpen() const
{
    return nullptr != mSession;
}

DatabaseQuery DatabaseCassandra::Prepare(const String& query)
{
    return DatabaseQuery(new DatabaseQueryCassandra(this), query);
}

bool DatabaseCassandra::Exists()
{
    DatabaseQuery q = Prepare(libcomp::String(
        "SELECT keyspace_name FROM system_schema.keyspaces WHERE keyspace_name = '%1';")
        .Arg(mConfig->GetKeyspace()));
    if(!q.Execute())
    {
        LOG_CRITICAL("Failed to query for keyspace.\n");

        return false;
    }

    std::list<std::unordered_map<std::string, std::vector<char>>> results;
    q.Next();

    return q.GetRows(results) && results.size() > 0;
}

bool DatabaseCassandra::Setup()
{
    if(!IsOpen())
    {
        LOG_ERROR("Trying to setup a database that is not open!\n");

        return false;
    }

    auto keyspace = mConfig->GetKeyspace();
    if(!Exists())
    {
        // Delete the old keyspace if it exists.
        if(!Execute(libcomp::String("DROP KEYSPACE IF EXISTS %1;").Arg(keyspace)))
        {
            LOG_ERROR("Failed to delete old keyspace.\n");

            return false;
        }

        // Now re-create the keyspace.
        if(!Execute(libcomp::String("CREATE KEYSPACE %1 WITH REPLICATION = {"
            " 'class' : 'NetworkTopologyStrategy', 'datacenter1' : 1 };").Arg(keyspace)))
        {
            LOG_ERROR("Failed to create keyspace.\n");

            return false;
        }

        // Use the keyspace.
        if(!Use())
        {
            LOG_ERROR("Failed to use the keyspace.\n");

            return false;
        }

        if(UsingDefaultKeyspace() &&
            !Execute("CREATE TABLE objects ( uid uuid PRIMARY KEY, "
            "member_vars map<ascii, blob> );"))
        {
            LOG_ERROR("Failed to create the objects table.\n");

            return false;
        }
    }
    else if(!Use())
    {
        LOG_ERROR("Failed to use the existing keyspace.\n");

        return false;
    }

    LOG_DEBUG(libcomp::String("Database connection established to '%1' keyspace.\n")
        .Arg(keyspace));

    if(!VerifyAndSetupSchema())
    {
        LOG_ERROR("Schema verification and setup failed.\n");

        return false;
    }

    return true;
}

bool DatabaseCassandra::Use()
{
    // Use the keyspace.
    auto keyspace = mConfig->GetKeyspace();
    if(!Execute(libcomp::String("USE %1;").Arg(keyspace)))
    {
        LOG_ERROR("Failed to use the keyspace.\n");

        return false;
    }

    return true;
}

std::list<std::shared_ptr<PersistentObject>> DatabaseCassandra::LoadObjects(
    std::type_index type, DatabaseBind *pValue)
{
    std::list<std::shared_ptr<PersistentObject>> objects;

    auto metaObject = PersistentObject::GetRegisteredMetadata(type);

    if(nullptr == metaObject)
    {
        LOG_ERROR("Failed to lookup MetaObject.\n");

        return {};
    }

    String cql = String("SELECT * FROM %1 WHERE %2 = ?").Arg(
        String(metaObject->GetName()).ToLower()).Arg(
        pValue->GetColumn().ToLower());

        DatabaseQuery query = Prepare(cql);

    if(!query.IsValid())
    {
        LOG_ERROR(String("Failed to prepare CQL query: %1\n").Arg(cql));
        LOG_ERROR(String("Database said: %1\n").Arg(GetLastError()));

        return {};
    }

<<<<<<< HEAD
    //Build the query, if not loading by UUID filtering needs to be enabled
    std::stringstream ss;
    ss << "SELECT * FROM " << libcomp::String(metaObject->GetName()).ToLower().ToUtf8()
        << " " << libcomp::String("WHERE %1 = %2%3;")
                        .Arg(f).Arg(v).Arg(loadByUUID ? "" : " ALLOW FILTERING").ToUtf8();
=======
    if(!pValue->Bind(query))
    {
        LOG_ERROR(String("Failed to bind value: %1\n").Arg(
            pValue->GetColumn()));
        LOG_ERROR(String("Database said: %1\n").Arg(GetLastError()));

        return {};
    }
>>>>>>> 61e99836

    if(!query.Execute())
    {
        LOG_ERROR(String("Failed to execute query: %1\n").Arg(cql));
        LOG_ERROR(String("Database said: %1\n").Arg(GetLastError()));

        return {};
    }

    std::list<std::unordered_map<std::string, std::vector<char>>> rows;

    if(!query.Next() || !query.GetRows(rows))
    {
        LOG_ERROR(String("Failed to execute query: %1\n").Arg(cql));
        LOG_ERROR("Failed to retrieve rows.\n");
        LOG_ERROR(String("Database said: %1\n").Arg(GetLastError()));

        return {};
    }

    LOG_DEBUG(String("Row count: %1\n").Arg(rows.size()));

    int failures = 0;

    if(0 < rows.size())
    {
        for(auto row : rows)
        {
            auto obj = LoadSingleObjectFromRow(type, row);

            if(nullptr != obj)
            {
                objects.push_back(obj);
            }
            else
            {
                failures++;
            }
        }
    }

    if(failures > 0)
    {
        LOG_ERROR(String("%1 '%2' row%3 failed to load.\n").Arg(failures).Arg(
            metaObject->GetName()).Arg(failures != 1 ? "s" : ""));
    }

    return objects;
}

std::shared_ptr<PersistentObject> DatabaseCassandra::LoadSingleObject(
    std::type_index type, DatabaseBind *pValue)
{
    auto objects = LoadObjects(type, pValue);

    return objects.size() > 0 ? objects.front() : nullptr;
}

std::shared_ptr<PersistentObject> DatabaseCassandra::LoadSingleObjectFromRow(
    std::type_index type, const std::unordered_map<std::string, std::vector<char>>& row)
{
    auto metaObject = PersistentObject::GetRegisteredMetadata(type);

    std::stringstream objstream(std::stringstream::out |
        std::stringstream::binary);

    libobjgen::UUID uuid;
    auto rowIter = row.find("uid");
    if(rowIter != row.end())
    {
        std::vector<char> value = rowIter->second;
        uuid = libobjgen::UUID(value);
    }

    if(uuid.IsNull())
    {
        return nullptr;
    }

    // Traverse the variables in the order the stream expects
    for(auto varIter = metaObject->VariablesBegin();
        varIter != metaObject->VariablesEnd(); varIter++)
    {
        auto var = *varIter;
        std::string fieldNameLower = libcomp::String(var->GetName())
            .ToLower().ToUtf8();

        rowIter = row.find(fieldNameLower);

        std::vector<char> data;
        if(rowIter != row.end())
        {
            std::vector<char> value = rowIter->second;
            data = ConvertToRawByteStream(var, value);

            if(data.size() == 0)
            {
                return nullptr;
            }

            objstream.write(&data[0], (std::streamsize)data.size());
        }
        else
        {
            // Field exists in current metadata but not in the loaded record
            /// @todo: add GetDefaultBinaryValue to MetaVariable and use that
            data = ConvertToRawByteStream(var, std::vector<char>());
        }
    }

    auto obj = PersistentObject::New(type);
    std::stringstream iobjstream(objstream.str());
    if(!obj->Load(iobjstream))
    {
        return nullptr;
    }

    obj->Register(obj, uuid);
    return obj;
}

bool DatabaseCassandra::InsertSingleObject(std::shared_ptr<PersistentObject>& obj)
{
    auto metaObject = obj->GetObjectMetadata();

    std::stringstream objstream;
    if(!obj->Save(objstream))
    {
        return false;
    }

    if(obj->GetUUID().IsNull() && !obj->Register(obj))
    {
        return false;
    }

    std::list<libcomp::String> columnNames;
    columnNames.push_back("uid");

    std::list<libcomp::String> columnBinds;
    columnBinds.push_back("?");

    auto values = obj->GetMemberBindValues();

    for(auto value : values)
    {
        columnNames.push_back(value->GetColumn());
        columnBinds.push_back("?");
    }

    String cql = String("INSERT INTO %1 (%2) VALUES (%3)").Arg(
        String(metaObject->GetName()).ToLower()).Arg(
        String::Join(columnNames, ", ")).Arg(
        String::Join(columnBinds, ", "));

    DatabaseQuery query = Prepare(cql);

    if(!query.IsValid())
    {
        LOG_ERROR(String("Failed to prepare CQL query: %1\n").Arg(cql));
        LOG_ERROR(String("Database said: %1\n").Arg(GetLastError()));

        return false;
    }

    if(!query.Bind("uid", obj->GetUUID()))
    {
        LOG_ERROR("Failed to bind value: uid\n");
        LOG_ERROR(String("Database said: %1\n").Arg(GetLastError()));

        return false;
    }

    for(auto value : values)
    {
        if(!value->Bind(query))
        {
            LOG_ERROR(String("Failed to bind value: %1\n").Arg(
                value->GetColumn()));
            LOG_ERROR(String("Database said: %1\n").Arg(GetLastError()));

            return false;
        }

        delete value;
    }

    if(!query.Execute())
    {
        LOG_ERROR(String("Failed to execute query: %1\n").Arg(cql));
        LOG_ERROR(String("Database said: %1\n").Arg(GetLastError()));

        return false;
    }

    return true;
}

bool DatabaseCassandra::UpdateSingleObject(std::shared_ptr<PersistentObject>& obj)
{
    auto metaObject = obj->GetObjectMetadata();

    std::stringstream objstream;
    if(!obj->Save(objstream))
    {
        return false;
    }

    if(obj->GetUUID().IsNull())
    {
        return false;
    }

    auto values = obj->GetMemberBindValues();

    std::list<libcomp::String> columnNames;

    for(auto value : values)
    {
        columnNames.push_back(String("%1 = ?").Arg(value->GetColumn()));
    }

    String cql = String("UPDATE %1 SET %2 WHERE uid = ?").Arg(
        String(metaObject->GetName()).ToLower()).Arg(
        String::Join(columnNames, ", "));

    DatabaseQuery query = Prepare(cql);

    if(!query.IsValid())
    {
        LOG_ERROR(String("Failed to prepare CQL query: %1\n").Arg(cql));
        LOG_ERROR(String("Database said: %1\n").Arg(GetLastError()));

        return false;
    }

    for(auto value : values)
    {
        if(!value->Bind(query))
        {
            LOG_ERROR(String("Failed to bind value: %1\n").Arg(
                value->GetColumn()));
            LOG_ERROR(String("Database said: %1\n").Arg(GetLastError()));

            return false;
        }

        delete value;
    }

    if(!query.Bind("uid", obj->GetUUID()))
    {
        LOG_ERROR("Failed to bind value: uid\n");
        LOG_ERROR(String("Database said: %1\n").Arg(GetLastError()));

        return false;
    }

    if(!query.Execute())
    {
        LOG_ERROR(String("Failed to execute query: %1\n").Arg(cql));
        LOG_ERROR(String("Database said: %1\n").Arg(GetLastError()));

        return false;
    }

    return true;
}

bool DatabaseCassandra::DeleteSingleObject(std::shared_ptr<PersistentObject>& obj)
{
    auto uuid = obj->GetUUID();

    if(uuid.IsNull())
    {
        return false;
    }

    auto metaObject = obj->GetObjectMetadata();

    String cql = String("DELETE FROM %1 WHERE uid = ?").Arg(
        String(metaObject->GetName()).ToLower());

    DatabaseQuery query = Prepare(cql);

    if(!query.IsValid())
    {
        LOG_ERROR(String("Failed to prepare CQL query: %1\n").Arg(cql));
        LOG_ERROR(String("Database said: %1\n").Arg(GetLastError()));

        return false;
    }

    if(!query.Bind("uid", obj->GetUUID()))
    {
        LOG_ERROR("Failed to bind value: uid\n");
        LOG_ERROR(String("Database said: %1\n").Arg(GetLastError()));

        return false;
    }

    if(!query.Execute())
    {
        LOG_ERROR(String("Failed to execute query: %1\n").Arg(cql));
        LOG_ERROR(String("Database said: %1\n").Arg(GetLastError()));

        return false;
    }

    obj->Unregister();

    return true;
}

bool DatabaseCassandra::VerifyAndSetupSchema()
{
    auto keyspace = mConfig->GetKeyspace();
    std::vector<std::shared_ptr<libobjgen::MetaObject>> metaObjectTables;
    for(auto registrar : PersistentObject::GetRegistry())
    {
        std::string source = registrar.second->GetSourceLocation();
        if(source == keyspace || (source.length() == 0 && UsingDefaultKeyspace()))
        {
            metaObjectTables.push_back(registrar.second);
        }
    }

    std::unordered_map<std::string,
        std::unordered_map<std::string, std::string>> fieldMap;
    if(metaObjectTables.size() == 0)
    {
        return true;
    }
    else
    {
        LOG_DEBUG("Verifying database table structure.\n");

        std::stringstream ss;
        ss << "SELECT table_name, column_name, type"
            << " FROM system_schema.columns"
            " WHERE keyspace_name = '"
            << keyspace << "';";

        DatabaseQuery q = Prepare(ss.str());
        std::list<std::unordered_map<std::string, std::vector<char>>> results;
        if(!q.Execute() || !q.Next() || !q.GetRows(results))
        {
            LOG_CRITICAL("Failed to query for column schema.\n");

            return false;
        }

        for(auto row : results)
        {
            std::string tableName(&row["table_name"][0], row["table_name"].size());
            std::string colName(&row["column_name"][0], row["column_name"].size());
            std::string dataType(&row["type"][0], row["type"].size());

            std::unordered_map<std::string, std::string>& m = fieldMap[tableName];
            m[colName] = dataType;
        }
    }

    for(auto metaObjectTable : metaObjectTables)
    {
        auto metaObject = *metaObjectTable.get();
        auto objName = libcomp::String(metaObject.GetName())
                            .ToLower().ToUtf8();

        std::vector<std::shared_ptr<libobjgen::MetaVariable>> vars;
        for(auto iter = metaObject.VariablesBegin();
            iter != metaObject.VariablesEnd(); iter++)
        {
            std::string type = GetVariableType(*iter);
            if(type.empty())
            {
                LOG_ERROR(libcomp::String(
                    "Unsupported field type encountered: %1\n")
                    .Arg((*iter)->GetCodeType()));
                return false;
            }
            vars.push_back(*iter);
        }

        bool creating = false;
        bool archiving = false;
        auto tableIter = fieldMap.find(objName);
        if(tableIter == fieldMap.end())
        {
            creating = true;
        }
        else
        {
            std::unordered_map<std::string,
                std::string> columns = tableIter->second;
            if(columns.size() - 1 != vars.size()
                || columns.find("uid") == columns.end())
            {
                archiving = true;
            }
            else
            {
                columns.erase("uid");
                for(auto var : vars)
                {
                    auto name = libcomp::String(
                        var->GetName()).ToLower().ToUtf8();
                    auto type = GetVariableType(var);

                    if(columns.find(name) == columns.end()
                        || columns[name] != type)
                    {
                        archiving = true;
                    }
                }
            }
        }

        if(archiving)
        {
            LOG_DEBUG(libcomp::String("Archiving table '%1'...\n")
                .Arg(metaObject.GetName()));
            
            /// @todo: do this properly
            std::stringstream ss;
            ss << "DROP TABLE " << objName << ";";
            if(Execute(ss.str()))
            {
                LOG_DEBUG("Archiving complete\n");
            }
            else
            {
                LOG_ERROR("Archiving failed\n");
                return false;
            }

            creating = true;
        }
            
        if(creating)
        {
            LOG_DEBUG(libcomp::String("Creating table '%1'...\n")
                .Arg(metaObject.GetName()));

            bool success = false;

            std::stringstream ss;
            ss << "CREATE TABLE " << objName
                << " (uid uuid PRIMARY KEY";
            for(size_t i = 0; i < vars.size(); i++)
            {
                auto var = vars[i];
                std::string type = GetVariableType(var);

                ss << "," << std::endl << var->GetName() << " " << type;
            }
            ss << ");";

            success = Execute(ss.str());

            if(success)
            {
                LOG_DEBUG("Creation complete\n");
            }
            else
            {
                LOG_ERROR("Creation failed\n");
                return false;
            }
        }
        else
        {
            LOG_DEBUG(libcomp::String("'%1': Verified\n")
                .Arg(metaObject.GetName()));
        }
    }

    return true;
}

bool DatabaseCassandra::UsingDefaultKeyspace()
{
    return mConfig->GetKeyspace() == mConfig->GetDefaultKeyspace();
}

bool DatabaseCassandra::WaitForFuture(CassFuture *pFuture)
{
    bool result = true;

    cass_future_wait(pFuture);

    CassError errorCode = cass_future_error_code(pFuture);

    // Handle an error.
    if(CASS_OK != errorCode)
    {
        const char *szMessage;
        size_t messageLength;

        // Get.
        cass_future_error_message(pFuture, &szMessage, &messageLength);
  
        // Save.
        mError = String(szMessage, messageLength);

        result = false;
    }

    cass_future_free(pFuture);

    return result;
}

std::string DatabaseCassandra::GetVariableType(const std::shared_ptr
    <libobjgen::MetaVariable> var)
{
    switch(var->GetMetaType())
    {
        case libobjgen::MetaVariable::MetaVariableType_t::TYPE_STRING:
            return "text";
            break;
        case libobjgen::MetaVariable::MetaVariableType_t::TYPE_S8:
        case libobjgen::MetaVariable::MetaVariableType_t::TYPE_S16:
        case libobjgen::MetaVariable::MetaVariableType_t::TYPE_S32:
        case libobjgen::MetaVariable::MetaVariableType_t::TYPE_U8:
        case libobjgen::MetaVariable::MetaVariableType_t::TYPE_U16:
        case libobjgen::MetaVariable::MetaVariableType_t::TYPE_ENUM:
            return "int";
            break;
        case libobjgen::MetaVariable::MetaVariableType_t::TYPE_S64:
        case libobjgen::MetaVariable::MetaVariableType_t::TYPE_U32:
            return "bigint";
            break;
        case libobjgen::MetaVariable::MetaVariableType_t::TYPE_FLOAT:
            return "float";
        case libobjgen::MetaVariable::MetaVariableType_t::TYPE_DOUBLE:
            return "double";
        case libobjgen::MetaVariable::MetaVariableType_t::TYPE_REF:
            return "uuid";
            break;
        case libobjgen::MetaVariable::MetaVariableType_t::TYPE_U64:
        case libobjgen::MetaVariable::MetaVariableType_t::TYPE_ARRAY:
        case libobjgen::MetaVariable::MetaVariableType_t::TYPE_LIST:
        case libobjgen::MetaVariable::MetaVariableType_t::TYPE_MAP:
        default:
            break;
    }

    return "blob";
}

std::vector<char> DatabaseCassandra::ConvertToRawByteStream(
    const std::shared_ptr<libobjgen::MetaVariable>& var, const std::vector<char>& columnData)
{
    switch(var->GetMetaType())
    {
        case libobjgen::MetaVariable::MetaVariableType_t::TYPE_STRING:
        case libobjgen::MetaVariable::MetaVariableType_t::TYPE_REF:
            {
                size_t strLength = columnData.size();

                char* arr = reinterpret_cast<char*>(&strLength);

                std::vector<char> data(arr, arr + sizeof(uint32_t));
                data.insert(data.end(), columnData.begin(), columnData.end());

                return data;
            }
            break;
        default:
            return columnData;
            break;
    }
}

CassSession* DatabaseCassandra::GetSession() const
{
    return mSession;
}<|MERGE_RESOLUTION|>--- conflicted
+++ resolved
@@ -229,7 +229,7 @@
         String(metaObject->GetName()).ToLower()).Arg(
         pValue->GetColumn().ToLower());
 
-        DatabaseQuery query = Prepare(cql);
+    DatabaseQuery query = Prepare(cql);
 
     if(!query.IsValid())
     {
@@ -239,13 +239,6 @@
         return {};
     }
 
-<<<<<<< HEAD
-    //Build the query, if not loading by UUID filtering needs to be enabled
-    std::stringstream ss;
-    ss << "SELECT * FROM " << libcomp::String(metaObject->GetName()).ToLower().ToUtf8()
-        << " " << libcomp::String("WHERE %1 = %2%3;")
-                        .Arg(f).Arg(v).Arg(loadByUUID ? "" : " ALLOW FILTERING").ToUtf8();
-=======
     if(!pValue->Bind(query))
     {
         LOG_ERROR(String("Failed to bind value: %1\n").Arg(
@@ -254,7 +247,6 @@
 
         return {};
     }
->>>>>>> 61e99836
 
     if(!query.Execute())
     {
@@ -775,7 +767,6 @@
     {
         case libobjgen::MetaVariable::MetaVariableType_t::TYPE_STRING:
             return "text";
-            break;
         case libobjgen::MetaVariable::MetaVariableType_t::TYPE_S8:
         case libobjgen::MetaVariable::MetaVariableType_t::TYPE_S16:
         case libobjgen::MetaVariable::MetaVariableType_t::TYPE_S32:
@@ -783,18 +774,15 @@
         case libobjgen::MetaVariable::MetaVariableType_t::TYPE_U16:
         case libobjgen::MetaVariable::MetaVariableType_t::TYPE_ENUM:
             return "int";
-            break;
         case libobjgen::MetaVariable::MetaVariableType_t::TYPE_S64:
         case libobjgen::MetaVariable::MetaVariableType_t::TYPE_U32:
             return "bigint";
-            break;
         case libobjgen::MetaVariable::MetaVariableType_t::TYPE_FLOAT:
             return "float";
         case libobjgen::MetaVariable::MetaVariableType_t::TYPE_DOUBLE:
             return "double";
         case libobjgen::MetaVariable::MetaVariableType_t::TYPE_REF:
             return "uuid";
-            break;
         case libobjgen::MetaVariable::MetaVariableType_t::TYPE_U64:
         case libobjgen::MetaVariable::MetaVariableType_t::TYPE_ARRAY:
         case libobjgen::MetaVariable::MetaVariableType_t::TYPE_LIST:
