--- conflicted
+++ resolved
@@ -34,20 +34,6 @@
 
 #ifdef _WIN32
 #include <windows.h>
-<<<<<<< HEAD
-
-#ifdef _MSC_VER
-/// Macro to add data to the working buffer for the current hex dump line being
-/// generated. Use the safe sprintf to avoid warnings with MSVC.
-#define dump_print(...) sprintf(bufferp, __VA_ARGS__)    //todo: figure out why this causes a run-time error: sprintf_s(bufferp, 75, __VA_ARGS__)
-#else // _MSC_VER
-/// Macro to add data to the working buffer for the current hex dump line being
-/// generated.
-#define dump_print(...) sprintf(bufferp, __VA_ARGS__)
-#endif // _MSC_VER
-
-=======
->>>>>>> 07ee8126
 #else // _WIN32
 #include <sys/socket.h>
 #endif // _WIN32
