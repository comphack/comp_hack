/**
 * @file libcomp/src/LobbyConnection.h
 * @ingroup libcomp
 *
 * @author COMP Omega <compomega@tutanota.com>
 *
 * @brief Lobby connection class.
 *
 * This file is part of the COMP_hack Library (libcomp).
 *
 * Copyright (C) 2012-2016 COMP_hack Team <compomega@tutanota.com>
 *
 * This program is free software: you can redistribute it and/or modify
 * it under the terms of the GNU Affero General Public License as
 * published by the Free Software Foundation, either version 3 of the
 * License, or (at your option) any later version.
 *
 * This program is distributed in the hope that it will be useful,
 * but WITHOUT ANY WARRANTY; without even the implied warranty of
 * MERCHANTABILITY or FITNESS FOR A PARTICULAR PURPOSE.  See the
 * GNU Affero General Public License for more details.
 *
 * You should have received a copy of the GNU Affero General Public License
 * along with this program.  If not, see <http://www.gnu.org/licenses/>.
 */

#ifndef LIBCOMP_SRC_LOBBYCONNECTION_H
#define LIBCOMP_SRC_LOBBYCONNECTION_H

// libcomp Includes
#include "EncryptedConnection.h"

namespace libcomp
{

class LobbyConnection : public libcomp::EncryptedConnection
{
public:
    enum class ConnectionMode_t
    {
        MODE_NORMAL,
        MODE_PING,
        MODE_WORLD_UP,
    };

    LobbyConnection(asio::io_service& io_service,
        ConnectionMode_t mode = ConnectionMode_t::MODE_NORMAL);
    LobbyConnection(asio::ip::tcp::socket& socket, DH *pDiffieHellman);
    virtual ~LobbyConnection();

    virtual void ConnectionSuccess();

protected:
    virtual bool ParseExtensionConnection(libcomp::Packet& packet);

<<<<<<< HEAD
    virtual void PreparePackets(std::list<ReadOnlyPacket>& packets);

    virtual std::list<ReadOnlyPacket> GetCombinedPackets();

    PacketParser_t mPacketParser;
=======
    void ParseExtension(libcomp::Packet& packet);
>>>>>>> f76d0b2d

    ConnectionMode_t mMode;
};

} // namespace libcomp

#endif // LIBCOMP_SRC_LOBBYCONNECTION_H<|MERGE_RESOLUTION|>--- conflicted
+++ resolved
@@ -53,15 +53,7 @@
 protected:
     virtual bool ParseExtensionConnection(libcomp::Packet& packet);
 
-<<<<<<< HEAD
-    virtual void PreparePackets(std::list<ReadOnlyPacket>& packets);
-
-    virtual std::list<ReadOnlyPacket> GetCombinedPackets();
-
-    PacketParser_t mPacketParser;
-=======
     void ParseExtension(libcomp::Packet& packet);
->>>>>>> f76d0b2d
 
     ConnectionMode_t mMode;
 };
