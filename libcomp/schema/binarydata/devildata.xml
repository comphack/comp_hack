--- conflicted
+++ resolved
@@ -87,17 +87,9 @@
         <member type="u8" name="fearThreshold"/>
         <member type="u8" name="fusionIntro" pad="1"/>
     </object>
-<<<<<<< HEAD
     <object name="MiSummonData" persistent="false" scriptenabled="true">
-        <member type="u32" name="summon1"/>
-        <member type="u8" name="unused1"/>
-        <member type="u8" name="magModifier"/>
-        <member type="u16" name="unused2"/>
-=======
-    <object name="MiSummonData" persistent="false">
         <member type="u32" name="summon1" pad="1"/>
         <member type="u8" name="magModifier" pad="2"/>
->>>>>>> 8b3133f8
     </object>
     <object name="MiUnionData" persistent="false" scriptenabled="true">
         <member type="u8" name="fusionDifficulty"/>
@@ -146,14 +138,8 @@
             <element type="s32"/>
         </member>
     </object>
-<<<<<<< HEAD
     <object name="MiDevilFamiliarityData" persistent="false" scriptenabled="true">
-        <member type="s32" name="familiarityType"/>
-        <member type="s32" name="unused"/>
-=======
-    <object name="MiDevilFamiliarityData" persistent="false">
         <member type="s32" name="familiarityType" pad="4"/>
->>>>>>> 8b3133f8
     </object>
     <object name="MiDevilData" persistent="false" scriptenabled="true">
         <member type="MiNPCBasicData*" name="basic"/>
