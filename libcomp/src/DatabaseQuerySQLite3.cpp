--- conflicted
+++ resolved
@@ -50,10 +50,6 @@
     int len = (int)query.Length();
     mStatus = sqlite3_prepare_v2(mDatabase, query.C(),
         len, &mStatement, nullptr);
-<<<<<<< HEAD
-
-    return IsValid();
-=======
 
     return IsValid();
 }
@@ -118,63 +114,33 @@
     }
 
     return IsValid();
->>>>>>> d5ea462e
 }
 
 bool DatabaseQuerySQLite3::Bind(const String& name,
     const std::vector<char>& value)
 {
-<<<<<<< HEAD
-    if(!IsValid())
-=======
-    auto binding = GetNamedBinding(name);
-    size_t index = (size_t)sqlite3_bind_parameter_index(mStatement, binding.c_str());
-
-    if(index == 0)
->>>>>>> d5ea462e
-    {
-        mStatus = SQLITE_ERROR;
-    }
-
-<<<<<<< HEAD
-    mStatus = sqlite3_step(mStatement);
-    mDidJustExecute = true;
-
-    return IsValid();
-=======
-    return IsValid() && Bind(index, value);
->>>>>>> d5ea462e
+    auto binding = GetNamedBinding(name);
+    size_t index = (size_t)sqlite3_bind_parameter_index(mStatement, binding.c_str());
+
+    if(index == 0)
+    {
+        mStatus = SQLITE_ERROR;
+    }
+
+    return IsValid() && Bind(index, value);
 }
 
 bool DatabaseQuerySQLite3::Bind(size_t index, const libobjgen::UUID& value)
 {
-<<<<<<< HEAD
-    if(!mDidJustExecute)
-    {
-        mStatus = sqlite3_step(mStatement);
-    }
-    mDidJustExecute = false;
-
-    return IsValid();
-=======
     auto uuidStr = libcomp::String(value.ToString());
     return Bind(index, uuidStr);
->>>>>>> d5ea462e
 }
 
 bool DatabaseQuerySQLite3::Bind(const String& name,
     const libobjgen::UUID& value)
 {
-<<<<<<< HEAD
-    int idx = (int)index;
-    int len = (int)value.Length();
-    mStatus = sqlite3_bind_text(mStatement, idx,
-        value.C(), len, 0);
-    return IsValid();
-=======
     auto uuidStr = libcomp::String(value.ToString());
     return Bind(name, uuidStr);
->>>>>>> d5ea462e
 }
 
 bool DatabaseQuerySQLite3::Bind(size_t index, int32_t value)
@@ -282,227 +248,119 @@
 bool DatabaseQuerySQLite3::Bind(size_t index, const std::unordered_map<
     std::string, std::vector<char>>& values)
 {
-<<<<<<< HEAD
-    if(nullptr != mStatement)
-    {
-        int idx = (int)index;
-        int size = (int)value.size();
-        mStatus = sqlite3_bind_blob(mStatement, idx, &value[0], size, 0);
-    }
-    else
-    {
-        return false;
-    }
-=======
     (void)index;
     (void)values;
->>>>>>> d5ea462e
-
-    return IsValid();
+
+    /// @todo
+    return false;
 }
 
 bool DatabaseQuerySQLite3::Bind(const String& name, const std::unordered_map<
     std::string, std::vector<char>>& values)
 {
-<<<<<<< HEAD
-    auto binding = GetNamedBinding(name);
-    size_t index = (size_t)sqlite3_bind_parameter_index(mStatement, binding.c_str());
-=======
     (void)name;
     (void)values;
->>>>>>> d5ea462e
-
-    if(index == 0)
-    {
-        mStatus = SQLITE_ERROR;
-    }
-
-    return IsValid() && Bind(index, value);
+
+    /// @todo
+    return false;
 }
 
 bool DatabaseQuerySQLite3::GetValue(size_t index, String& value)
 {
-<<<<<<< HEAD
-    auto uuidStr = libcomp::String(value.ToString());
-    return Bind(index, uuidStr);
-=======
-    (void)index;
-    (void)value;
-
-    return false;
->>>>>>> d5ea462e
+    (void)index;
+    (void)value;
+
+    return false;
 }
 
 bool DatabaseQuerySQLite3::GetValue(const String& name, String& value)
 {
-<<<<<<< HEAD
-    auto uuidStr = libcomp::String(value.ToString());
-    return Bind(name, uuidStr);
-=======
-    (void)name;
-    (void)value;
-
-    return false;
->>>>>>> d5ea462e
+    (void)name;
+    (void)value;
+
+    return false;
 }
 
 bool DatabaseQuerySQLite3::GetValue(size_t index, std::vector<char>& value)
 {
-<<<<<<< HEAD
-    int idx = (int)index;
-    mStatus = sqlite3_bind_int(mStatement, idx, value);
-    return IsValid();
-=======
-    (void)index;
-    (void)value;
-
-    return false;
->>>>>>> d5ea462e
+    (void)index;
+    (void)value;
+
+    return false;
 }
 
 bool DatabaseQuerySQLite3::GetValue(const String& name,
     std::vector<char>& value)
 {
-    auto binding = GetNamedBinding(name);
-    size_t index = (size_t)sqlite3_bind_parameter_index(mStatement, binding.c_str());
-
-<<<<<<< HEAD
-    if(index == 0)
-    {
-        mStatus = SQLITE_ERROR;
-    }
-
-    return IsValid() && Bind(index, value);
-=======
-    return false;
->>>>>>> d5ea462e
+    (void)name;
+    (void)value;
+
+    return false;
 }
 
 bool DatabaseQuerySQLite3::GetValue(size_t index, libobjgen::UUID& value)
 {
-<<<<<<< HEAD
-    int idx = (int)index;
-    mStatus = sqlite3_bind_int64(mStatement, idx, value);
-    return IsValid();
-=======
-    (void)index;
-    (void)value;
-
-    return false;
->>>>>>> d5ea462e
+    (void)index;
+    (void)value;
+
+    return false;
 }
 
 bool DatabaseQuerySQLite3::GetValue(const String& name,
     libobjgen::UUID& value)
 {
-    auto binding = GetNamedBinding(name);
-    size_t index = (size_t)sqlite3_bind_parameter_index(mStatement, binding.c_str());
-
-<<<<<<< HEAD
-    if(index == 0)
-    {
-        mStatus = SQLITE_ERROR;
-    }
-
-    return IsValid() && Bind(index, value);
-=======
-    return false;
->>>>>>> d5ea462e
+    (void)name;
+    (void)value;
+
+    return false;
 }
 
 bool DatabaseQuerySQLite3::GetValue(size_t index, int32_t& value)
 {
-<<<<<<< HEAD
-    int idx = (int)index;
-    double doubleValue = (double)value;
-    mStatus = sqlite3_bind_double(mStatement, idx, doubleValue);
-    return IsValid();
-=======
-    (void)index;
-    (void)value;
-
-    return false;
->>>>>>> d5ea462e
+    (void)index;
+    (void)value;
+
+    return false;
 }
 
 bool DatabaseQuerySQLite3::GetValue(const String& name, int32_t& value)
 {
-    auto binding = GetNamedBinding(name);
-    size_t index = (size_t)sqlite3_bind_parameter_index(mStatement, binding.c_str());
-
-<<<<<<< HEAD
-    if(index == 0)
-    {
-        mStatus = SQLITE_ERROR;
-    }
-
-    return IsValid() && Bind(index, value);
-=======
-    return false;
->>>>>>> d5ea462e
+    (void)name;
+    (void)value;
+
+    return false;
 }
 
 bool DatabaseQuerySQLite3::GetValue(size_t index, int64_t& value)
 {
-<<<<<<< HEAD
-    int idx = (int)index;
-    mStatus = sqlite3_bind_double(mStatement, idx, value);
-    return IsValid();
-=======
-    (void)index;
-    (void)value;
-
-    return false;
->>>>>>> d5ea462e
+    (void)index;
+    (void)value;
+
+    return false;
 }
 
 bool DatabaseQuerySQLite3::GetValue(const String& name, int64_t& value)
 {
-    auto binding = GetNamedBinding(name);
-    size_t index = (size_t)sqlite3_bind_parameter_index(mStatement, binding.c_str());
-
-<<<<<<< HEAD
-    if(index == 0)
-    {
-        mStatus = SQLITE_ERROR;
-    }
-
-    return IsValid() && Bind(index, value);
-=======
-    return false;
->>>>>>> d5ea462e
+    (void)name;
+    (void)value;
+
+    return false;
 }
 
 bool DatabaseQuerySQLite3::GetValue(size_t index, float& value)
 {
-<<<<<<< HEAD
-    int idx = (int)index;
-    int boolValue = (int)value;
-    mStatus = sqlite3_bind_int(mStatement, idx, boolValue);
-    return IsValid();
-=======
-    (void)index;
-    (void)value;
-
-    return false;
->>>>>>> d5ea462e
+    (void)index;
+    (void)value;
+
+    return false;
 }
 
 bool DatabaseQuerySQLite3::GetValue(const String& name, float& value)
 {
-    auto binding = GetNamedBinding(name);
-    size_t index = (size_t)sqlite3_bind_parameter_index(mStatement, binding.c_str());
-
-<<<<<<< HEAD
-    if(index == 0)
-    {
-        mStatus = SQLITE_ERROR;
-    }
-
-    return IsValid() && Bind(index, value);
-=======
-    return false;
->>>>>>> d5ea462e
+    (void)name;
+    (void)value;
+
+    return false;
 }
 
 bool DatabaseQuerySQLite3::GetValue(size_t index, double& value)
