/**
 * @file libcomp/src/DatabaseMariaDB.cpp
 * @ingroup libcomp
 *
 * @author HACKfrost
 *
 * @brief Class to handle a MariaDB database.
 *
 * This file is part of the COMP_hack Library (libcomp).
 *
 * Copyright (C) 2012-2016 COMP_hack Team <compomega@tutanota.com>
 *
 * This program is free software: you can redistribute it and/or modify
 * it under the terms of the GNU Affero General Public License as
 * published by the Free Software Foundation, either version 3 of the
 * License, or (at your option) any later version.
 *
 * This program is distributed in the hope that it will be useful,
 * but WITHOUT ANY WARRANTY; without even the implied warranty of
 * MERCHANTABILITY or FITNESS FOR A PARTICULAR PURPOSE.  See the
 * GNU Affero General Public License for more details.
 *
 * You should have received a copy of the GNU Affero General Public License
 * along with this program.  If not, see <http://www.gnu.org/licenses/>.
 */

#include "DatabaseMariaDB.h"

// libcomp Includes
#include "DatabaseBind.h"
#include "DatabaseQueryMariaDB.h"
#include "Log.h"

// config-win.h and my_global.h redefine bool unless explicitly defined
#define bool bool

// MariaDB Includes
#include <my_global.h>
#include <mysql.h>

using namespace libcomp;

DatabaseMariaDB::DatabaseMariaDB(const std::shared_ptr<
    objects::DatabaseConfigMariaDB>& config) :
    Database(std::dynamic_pointer_cast<objects::DatabaseConfig>(config))
{
}

DatabaseMariaDB::~DatabaseMariaDB()
{
    Close();
}

bool DatabaseMariaDB::Open()
{
    return ConnectToDatabase(GetConnection(false), "");
}

bool DatabaseMariaDB::Close()
{
    bool result = true;

    std::lock_guard<std::mutex> lock(mConnectionLock);
    for(auto kv : mConnections)
    {
        result &= Close(kv.second);
    }
    mConnections.clear();

    return result;
}

bool DatabaseMariaDB::Close(MYSQL*& connection)
{
    if(nullptr != connection && nullptr != connection)
    {
        mysql_close(connection);
        connection = nullptr;
    }

    return true;
}

bool DatabaseMariaDB::IsOpen() const
{
    // Connections are only added when they are valid
    return mConnections.size() > 0;
}

DatabaseQuery DatabaseMariaDB::Prepare(const String& query)
{
    auto connection = GetConnection(true);
    return DatabaseQuery(new DatabaseQueryMariaDB(connection), query);
}

bool DatabaseMariaDB::Exists()
{
    DatabaseQuery q = Prepare(String(
        "SELECT 1 FROM information_schema.TABLES WHERE TABLE_SCHEMA = '%1';")
        .Arg(std::dynamic_pointer_cast<objects::DatabaseConfigMariaDB>(
            mConfig)->GetDatabaseName()));
    if(!q.Execute())
    {
        LOG_CRITICAL("Failed to query for database.\n");

        return false;
    }

    std::list<std::unordered_map<std::string, std::vector<char>>> results;
    q.Next();

    return q.GetRows(results) && results.size() > 0;
}

bool DatabaseMariaDB::Setup(bool rebuild)
{
    if(!IsOpen())
    {
        LOG_ERROR("Trying to setup a database that is not open!\n");

        return false;
    }

    auto databaseName = std::dynamic_pointer_cast<objects::DatabaseConfigMariaDB>(
        mConfig)->GetDatabaseName();
    if(!Exists())
    {
        // Delete the old database if it exists.
        if(!Execute(String("DROP DATABASE IF EXISTS %1;").Arg(databaseName)))
        {
            LOG_ERROR("Failed to delete existing database\n");

            return false;
        }

        // Now re-create the database.
        if(!Execute(String("CREATE DATABASE %1;").Arg(databaseName)))
        {
            LOG_ERROR("Failed to create database\n");

            return false;
        }

        // Use the database.
        if(!Use())
        {
            LOG_ERROR("Failed to use the newly created database\n");

            return false;
        }
    }
    else if(!Use())
    {
        LOG_ERROR("Failed to use the existing database\n");

        return false;
    }

    LOG_DEBUG(String("Database connection established to '%1' database.\n")
        .Arg(databaseName));

    if(!VerifyAndSetupSchema(rebuild))
    {
        LOG_ERROR("Schema verification and setup failed.\n");

        return false;
    }

    return true;
}

bool DatabaseMariaDB::Use()
{
    // USE not supported so close the connection and re-open
    auto config = std::dynamic_pointer_cast<objects::DatabaseConfigMariaDB>(mConfig);

    return ConnectToDatabase(GetConnection(false), config->GetDatabaseName());
}

std::list<std::shared_ptr<PersistentObject>> DatabaseMariaDB::LoadObjects(
    size_t typeHash, DatabaseBind *pValue)
{
    std::list<std::shared_ptr<PersistentObject>> objects;

    auto metaObject = PersistentObject::GetRegisteredMetadata(typeHash);

    if(nullptr == metaObject)
    {
        LOG_ERROR("Failed to lookup MetaObject.\n");

        return {};
    }

    String sql = String("SELECT * FROM `%1`%2").Arg(
        metaObject->GetName()).Arg(
        (nullptr != pValue
            ? String(" WHERE %1 = :%1").Arg(pValue->GetColumn())
            : ""));

    DatabaseQuery query = Prepare(sql);

    if(!query.IsValid())
    {
        LOG_ERROR(String("Failed to prepare SQL query: %1\n").Arg(sql));
        LOG_ERROR(String("Database said: %1\n").Arg(GetLastError()));

        return {};
    }

    if(nullptr != pValue && !pValue->Bind(query))
    {
        LOG_ERROR(String("Failed to bind value: %1\n").Arg(
            pValue->GetColumn()));
        LOG_ERROR(String("Database said: %1\n").Arg(GetLastError()));

        return {};
    }

    if(!query.Execute())
    {
        LOG_ERROR(String("Failed to execute query: %1\n").Arg(sql));
        LOG_ERROR(String("Database said: %1\n").Arg(GetLastError()));

        return {};
    }

    int failures = 0;

    while(query.Next())
    {
        auto obj = LoadSingleObjectFromRow(typeHash, query);

        if(nullptr != obj)
        {
            objects.push_back(obj);
        }
        else
        {
            failures++;
        }
    }

    if(failures > 0)
    {
        LOG_ERROR(String("%1 '%2' row%3 failed to load.\n").Arg(failures).Arg(
            metaObject->GetName()).Arg(failures != 1 ? "s" : ""));
    }

    return objects;
}

bool DatabaseMariaDB::InsertSingleObject(std::shared_ptr<PersistentObject>& obj)
{
    auto metaObject = obj->GetObjectMetadata();

    std::stringstream objstream;
    if(!obj->Save(objstream))
    {
        return false;
    }

    if(obj->GetUUID().IsNull() && !obj->Register(obj))
    {
        return false;
    }

    std::list<String> columnNames;
    columnNames.push_back("`UID`");

    std::list<String> columnBinds;
    columnBinds.push_back(":UID");

    auto values = obj->GetMemberBindValues(true);

    for(auto value : values)
    {
        auto columnName = value->GetColumn();
        columnNames.push_back(String("`%1`").Arg(columnName));
        columnBinds.push_back(String(":%1").Arg(columnName));
    }

    String sql = String("INSERT INTO `%1` (%2) VALUES (%3);").Arg(
        metaObject->GetName()).Arg(
        String::Join(columnNames, ", ")).Arg(
        String::Join(columnBinds, ", "));

    DatabaseQuery query = Prepare(sql);

    if(!query.IsValid())
    {
        LOG_ERROR(String("Failed to prepare SQL query: %1\n").Arg(sql));
        LOG_ERROR(String("Database said: %1\n").Arg(GetLastError()));

        return false;
    }

    if(!query.Bind("UID", obj->GetUUID()))
    {
        LOG_ERROR("Failed to bind value: UID\n");
        LOG_ERROR(String("Database said: %1\n").Arg(GetLastError()));

        return false;
    }

    for(auto value : values)
    {
        if(!value->Bind(query))
        {
            LOG_ERROR(String("Failed to bind value: %1\n").Arg(
                value->GetColumn()));
            LOG_ERROR(String("Database said: %1\n").Arg(GetLastError()));

            return false;
        }

        delete value;
    }

    if(!query.Execute())
    {
        LOG_ERROR(String("Failed to execute query: %1\n").Arg(sql));
        LOG_ERROR(String("Database said: %1\n").Arg(GetLastError()));

        return false;
    }

    return true;
}

bool DatabaseMariaDB::UpdateSingleObject(std::shared_ptr<PersistentObject>& obj)
{
    auto metaObject = obj->GetObjectMetadata();

    std::stringstream objstream;
    if(!obj->Save(objstream))
    {
        return false;
    }

    if(obj->GetUUID().IsNull())
    {
        return false;
    }

    auto values = obj->GetMemberBindValues();
    if(values.size() == 0)
    {
        //Nothing updated, nothing to do
        return true;
    }

    std::list<String> columnNames;

    for(auto value : values)
    {
        columnNames.push_back(String("`%1` = :%1").Arg(value->GetColumn()));
    }

    String sql = String("UPDATE `%1` SET %2 WHERE `UID` = :UID;").Arg(
        metaObject->GetName()).Arg(
        String::Join(columnNames, ", "));

    DatabaseQuery query = Prepare(sql);

    if(!query.IsValid())
    {
        LOG_ERROR(String("Failed to prepare SQL query: %1\n").Arg(sql));
        LOG_ERROR(String("Database said: %1\n").Arg(GetLastError()));

        return false;
    }

    if(!query.Bind("UID", obj->GetUUID()))
    {
        LOG_ERROR("Failed to bind value: UID\n");
        LOG_ERROR(String("Database said: %1\n").Arg(GetLastError()));

        return false;
    }

    for(auto value : values)
    {
        if(!value->Bind(query))
        {
            LOG_ERROR(String("Failed to bind value: %1\n").Arg(
                value->GetColumn()));
            LOG_ERROR(String("Database said: %1\n").Arg(GetLastError()));

            return false;
        }

        delete value;
    }

    if(!query.Execute())
    {
        LOG_ERROR(String("Failed to execute query: %1\n").Arg(sql));
        LOG_ERROR(String("Database said: %1\n").Arg(GetLastError()));

        return false;
    }

    return true;
}

bool DatabaseMariaDB::DeleteObjects(std::list<std::shared_ptr<PersistentObject>>& objs)
{
    std::shared_ptr<libobjgen::MetaObject> metaObject;

    std::list<String> uidBindings;
    for(auto obj : objs)
    {
        auto uuid = obj->GetUUID();

        if(uuid.IsNull())
        {
            return false;
        }

        obj->Unregister();

        auto metaObj = obj->GetObjectMetadata();

        if(nullptr == metaObject)
        {
            metaObject = metaObj;
        }
        else if(metaObject != metaObj)
        {
            return false;
        }

        std::string uuidStr = obj->GetUUID().ToString();

        uidBindings.push_back(String("'%1'").Arg(uuidStr));
    }

    if(Execute(String("DELETE FROM `%1` WHERE `UID` in (%2);")
        .Arg(metaObject->GetName())
        .Arg(String::Join(uidBindings, ", "))))
    {
        return true;
    }

    return false;
}

bool DatabaseMariaDB::VerifyAndSetupSchema(bool recreateTables)
{
    auto metaObjectTables = GetMappedObjects();
    if(metaObjectTables.size() == 0)
    {
        return true;
    }

    auto databaseName = std::dynamic_pointer_cast<objects::DatabaseConfigMariaDB>(
        mConfig)->GetDatabaseName();

    LOG_DEBUG("Verifying database table structure.\n");
    DatabaseQuery q = Prepare(libcomp::String("SELECT TABLE_NAME, COLUMN_NAME, DATA_TYPE"
        " FROM information_schema.COLUMNS WHERE TABLE_SCHEMA = '%1';").Arg(databaseName));
    if(!q.Execute())
    {
        LOG_CRITICAL("Failed to query for existing columns\n");

        return false;
    }

    std::unordered_map<std::string,
        std::unordered_map<std::string, String>> fieldMap;
    while(q.Next())
    {
        String name;
        String colName;
        String colType;

        if(!q.GetValue("TABLE_NAME", name) || !q.GetValue("COLUMN_NAME", colName)
            || !q.GetValue("DATA_TYPE", colType))
        {
            LOG_CRITICAL(String("Invalid query results returned from the COLUMNS table.\n")
                .Arg(name));

            return false;
        }

<<<<<<< HEAD
        fieldMap[name.ToUtf8()][colName.ToUtf8()] = colType;
=======
        fieldMap[name.ToLower().ToUtf8()][colName.ToLower().ToUtf8()] = colType;
>>>>>>> abfb62eb
    }

    q = Prepare(libcomp::String("SELECT TABLE_NAME, INDEX_NAME, COLUMN_NAME"
        " FROM INFORMATION_SCHEMA.STATISTICS WHERE TABLE_SCHEMA = '%1';").Arg(databaseName));
    if(!q.Execute())
    {
        LOG_CRITICAL("Failed to query for existing indexes\n");

        return false;
    }

    std::unordered_map<std::string, std::set<std::string>> indexedFields;
    while(q.Next())
    {
        String name;
        String idxName;

        if(!q.GetValue("TABLE_NAME", name) || !q.GetValue("INDEX_NAME", idxName))
        {
            LOG_CRITICAL(String("Invalid query results returned from the STATISTICS table.\n")
                .Arg(name));

            return false;
        }

        indexedFields[name.ToUtf8()].insert(idxName.ToUtf8());
    }

    for(auto metaObjectTable : metaObjectTables)
    {
        auto metaObject = *metaObjectTable.get();
        auto objName = metaObject.GetName();
<<<<<<< HEAD
        auto objNameLower = String(objName).ToUtf8();
=======
        auto objNameLower = String(objName).ToLower().ToUtf8();
>>>>>>> abfb62eb

        std::vector<std::shared_ptr<libobjgen::MetaVariable>> vars;
        for(auto iter = metaObject.VariablesBegin();
            iter != metaObject.VariablesEnd(); iter++)
        {
            String type = GetVariableType(*iter);
            if(type.IsEmpty())
            {
                LOG_ERROR(String(
                    "Unsupported field type encountered: %1\n")
                    .Arg((*iter)->GetCodeType()));
                return false;
            }
            vars.push_back(*iter);
        }

        bool creating = false;
        bool archiving = false;
        std::set<std::string> needsIndex;
        auto tableIter = fieldMap.find(objNameLower);
        if(tableIter == fieldMap.end())
        {
            creating = true;
        }
        else
        {
            archiving = recreateTables;

            std::unordered_map<std::string,
                String> columns = tableIter->second;
            if(columns.size() - 1 != vars.size()
                || columns.find("uid") == columns.end())
            {
                archiving = true;
            }
            else
            {
                auto indexes = indexedFields[objNameLower];
                columns.erase("uid");
                for(auto var : vars)
                {
<<<<<<< HEAD
                    auto name = String(var->GetName()).ToUtf8();
=======
                    auto name = String(var->GetName())
                        .ToLower().ToUtf8();
>>>>>>> abfb62eb
                    auto type = GetVariableType(var);
                    
                    // Do not compare on size specifiers
                    if(type.Contains("("))
                    {
                        type = type.Split("(").front();
                    }

                    if(columns.find(name) == columns.end()
                        || columns[name] != type)
                    {
                        archiving = true;
                    }

                    auto indexName = String("idx_%1_%2")
                        .Arg(objNameLower).Arg(name).ToUtf8();
                    if(var->IsLookupKey() &&
                        indexes.find(indexName) == indexes.end())
                    {
                        needsIndex.insert(var->GetName());
                    }
                }
            }
        }

        if(archiving)
        {
            LOG_DEBUG(String("Archiving table '%1'...\n")
                .Arg(metaObject.GetName()));
            
            /// @todo: do this properly
            if(Execute(String("DROP TABLE `%1`;").Arg(objName)))
            {
                LOG_DEBUG("Archiving complete\n");
            }
            else
            {
                LOG_ERROR("Archiving failed\n");
                return false;
            }

            creating = true;
        }
            
        if(creating)
        {
            LOG_DEBUG(String("Creating table '%1'...\n")
                .Arg(metaObject.GetName()));

            bool success = false;

            std::stringstream ss;
            ss << "CREATE TABLE `" << objName
                << "` (`UID` varchar(36) PRIMARY KEY";
            for(size_t i = 0; i < vars.size(); i++)
            {
                auto var = vars[i];
                String type = GetVariableType(var);

                ss << "," << std::endl << "`" << var->GetName() << "` " << type;
            }
            ss << ");";

            success = Execute(ss.str());

            if(success)
            {
                LOG_DEBUG("Creation complete\n");
            }
            else
            {
                LOG_ERROR("Creation failed\n");
                return false;
            }
        }
        
        //If we made the table or are missing an index, make them now
        if(needsIndex.size() > 0 || creating)
        {
            for(size_t i = 0; i < vars.size(); i++)
            {
                auto var = vars[i];

<<<<<<< HEAD
                auto name = String("%1").Arg(var->GetName()).ToUtf8();
=======
                auto name = var->GetName();
>>>>>>> abfb62eb

                if(!var->IsLookupKey() ||
                    (!creating && needsIndex.find(name) == needsIndex.end()))
                {
                    continue;
                }

                auto indexStr = String("idx_%1_%2")
                    .Arg(objName).Arg(name);

                // MariaDB indexes values based off a set size so values like blobs and
                // strings without a limited size need to be indexed by a specified amount
                bool limitIndex = GetVariableType(var) == "blob"
                    || var->GetMetaType() == libobjgen::MetaVariable::MetaVariableType_t::TYPE_STRING;
                auto fieldStr = String("`%1`%2").Arg(var->GetName()).Arg(limitIndex ? "(10)" : "");

                auto cmd = String("CREATE INDEX %1 ON `%2`(%3);")
                    .Arg(indexStr).Arg(objName).Arg(fieldStr);

                if(Execute(cmd))
                {
                    LOG_DEBUG(String("Created '%1' column index.\n")
                        .Arg(indexStr));
                }
                else
                {
                    LOG_ERROR(String("Creation of '%1' column index failed.\n")
                        .Arg(indexStr));
                    return false;
                }
            }
        }

        if(!creating && !archiving && needsIndex.size() == 0)
        {
            LOG_DEBUG(String("'%1': Verified\n")
                .Arg(metaObject.GetName()));
        }
    }

    LOG_DEBUG("Database verification complete.\n");

    return true;
}

bool DatabaseMariaDB::ProcessChangeSet(const std::shared_ptr<DatabaseChangeSet>& changes)
{
    auto connection = GetConnection(true);
    if(connection == nullptr)
    {
        return false;
    }

    if(mysql_autocommit(connection, false))
    {
        return false;
    }

    bool result = true;
    for(auto obj : changes->GetInserts())
    {
        if(!InsertSingleObject(obj))
        {
            result = false;
            break;
        }
    }
    
    if(result)
    {
        for(auto obj : changes->GetUpdates())
        {
            if(!UpdateSingleObject(obj))
            {
                result = false;
                break;
            }
        }
    }

    auto deletes = changes->GetDeletes();
    if(result && deletes.size())
    {
        result = DeleteObjects(deletes);
    }

    if(result)
    {
        result = !mysql_commit(connection);
    }
    else if(mysql_rollback(connection))
    {
        // If this happens the server may need to be shut down
        LOG_CRITICAL("Rollback failed!\n");
    }

    if(mysql_autocommit(connection, true))
    {
        return false;
    }

    return result;
}

bool DatabaseMariaDB::ConnectToDatabase(MYSQL*& connection, const libcomp::String& databaseName)
{
    Close(connection);

    connection = mysql_init(NULL);
    if(connection == NULL)
    {
        return false;
    }

    auto config = std::dynamic_pointer_cast<objects::DatabaseConfigMariaDB>(mConfig);
    auto hostIP = config->GetIP();
    auto username = config->GetUsername();
    auto password = config->GetPassword();

    connection = mysql_real_connect(connection,
        (!hostIP.IsEmpty() ? hostIP.C() : "localhost"),
        (!username.IsEmpty() ? username.C() : NULL),
        (!password.IsEmpty() ? password.C() : NULL),
        (!databaseName.IsEmpty() ? databaseName.C() : NULL),
        config->GetPort(),
        NULL,
        0);
    if(connection == NULL)
    {
        LOG_ERROR("Failed to open database connection\n");

        Close(connection);

        return false;
    }

    return true;
}

MYSQL*& DatabaseMariaDB::GetConnection(bool autoConnect)
{
    auto threadID = std::this_thread::get_id();
    std::lock_guard<std::mutex> lock(mConnectionLock);
    if(mConnections.find(threadID) == mConnections.end())
    {
        MYSQL* connection = nullptr;

        if(autoConnect)
        {
            auto config = std::dynamic_pointer_cast<objects::DatabaseConfigMariaDB>(mConfig);
            ConnectToDatabase(connection, config->GetDatabaseName());
        }

        mConnections[threadID] = connection;
    }
    
    return mConnections[threadID];
}

String DatabaseMariaDB::GetVariableType(const std::shared_ptr
    <libobjgen::MetaVariable> var)
{
    switch(var->GetMetaType())
    {
        case libobjgen::MetaVariable::MetaVariableType_t::TYPE_STRING:
            return "text";
        case libobjgen::MetaVariable::MetaVariableType_t::TYPE_REF:
            return "varchar(36)";
        case libobjgen::MetaVariable::MetaVariableType_t::TYPE_BOOL:
            return "bit";
        case libobjgen::MetaVariable::MetaVariableType_t::TYPE_S8:
        case libobjgen::MetaVariable::MetaVariableType_t::TYPE_S16:
        case libobjgen::MetaVariable::MetaVariableType_t::TYPE_S32:
        case libobjgen::MetaVariable::MetaVariableType_t::TYPE_U8:
        case libobjgen::MetaVariable::MetaVariableType_t::TYPE_U16:
        case libobjgen::MetaVariable::MetaVariableType_t::TYPE_ENUM:
            return "int";
        case libobjgen::MetaVariable::MetaVariableType_t::TYPE_U32:
        case libobjgen::MetaVariable::MetaVariableType_t::TYPE_S64:
            return "bigint";
        case libobjgen::MetaVariable::MetaVariableType_t::TYPE_FLOAT:
            return "float";
        case libobjgen::MetaVariable::MetaVariableType_t::TYPE_DOUBLE:
            return "double";
        case libobjgen::MetaVariable::MetaVariableType_t::TYPE_U64:
        case libobjgen::MetaVariable::MetaVariableType_t::TYPE_ARRAY:
        case libobjgen::MetaVariable::MetaVariableType_t::TYPE_LIST:
        case libobjgen::MetaVariable::MetaVariableType_t::TYPE_MAP:
        default:
            break;
    }

    return "blob";
}<|MERGE_RESOLUTION|>--- conflicted
+++ resolved
@@ -483,11 +483,7 @@
             return false;
         }
 
-<<<<<<< HEAD
-        fieldMap[name.ToUtf8()][colName.ToUtf8()] = colType;
-=======
         fieldMap[name.ToLower().ToUtf8()][colName.ToLower().ToUtf8()] = colType;
->>>>>>> abfb62eb
     }
 
     q = Prepare(libcomp::String("SELECT TABLE_NAME, INDEX_NAME, COLUMN_NAME"
@@ -513,18 +509,14 @@
             return false;
         }
 
-        indexedFields[name.ToUtf8()].insert(idxName.ToUtf8());
+        indexedFields[name.ToLower().ToUtf8()].insert(idxName.ToLower().ToUtf8());
     }
 
     for(auto metaObjectTable : metaObjectTables)
     {
         auto metaObject = *metaObjectTable.get();
         auto objName = metaObject.GetName();
-<<<<<<< HEAD
-        auto objNameLower = String(objName).ToUtf8();
-=======
         auto objNameLower = String(objName).ToLower().ToUtf8();
->>>>>>> abfb62eb
 
         std::vector<std::shared_ptr<libobjgen::MetaVariable>> vars;
         for(auto iter = metaObject.VariablesBegin();
@@ -566,12 +558,8 @@
                 columns.erase("uid");
                 for(auto var : vars)
                 {
-<<<<<<< HEAD
-                    auto name = String(var->GetName()).ToUtf8();
-=======
                     auto name = String(var->GetName())
                         .ToLower().ToUtf8();
->>>>>>> abfb62eb
                     auto type = GetVariableType(var);
                     
                     // Do not compare on size specifiers
@@ -655,11 +643,7 @@
             {
                 auto var = vars[i];
 
-<<<<<<< HEAD
-                auto name = String("%1").Arg(var->GetName()).ToUtf8();
-=======
                 auto name = var->GetName();
->>>>>>> abfb62eb
 
                 if(!var->IsLookupKey() ||
                     (!creating && needsIndex.find(name) == needsIndex.end()))
