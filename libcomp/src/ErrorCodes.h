/**
 * @file libcomp/src/ErrorCodes.h
 * @ingroup libcomp
 *
 * @author HACKfrost
 *
 * @brief Contains enums for internal and external packet codes.
 *
 * This file is part of the COMP_hack Library (libcomp).
 *
 * Copyright (C) 2012-2016 COMP_hack Team <compomega@tutanota.com>
 *
 * This program is free software: you can redistribute it and/or modify
 * it under the terms of the GNU Affero General Public License as
 * published by the Free Software Foundation, either version 3 of the
 * License, or (at your option) any later version.
 *
 * This program is distributed in the hope that it will be useful,
 * but WITHOUT ANY WARRANTY; without even the implied warranty of
 * MERCHANTABILITY or FITNESS FOR A PARTICULAR PURPOSE.  See the
 * GNU Affero General Public License for more details.
 *
 * You should have received a copy of the GNU Affero General Public License
 * along with this program.  If not, see <http://www.gnu.org/licenses/>.
 */

#ifndef LIBCOMP_SRC_ERRORCODES_H
#define LIBCOMP_SRC_ERRORCODES_H

// libcomp Includes
#include <CString.h>

// Standard C++11 Includes
#include <stdint.h>

/**
 * Error codes used by the game client.
 */
enum class ErrorCodes_t : int32_t
{
    SUCCESS = 0, //!< No error
    SYSTEM_ERROR = -1, //!< System error
    PROTOCOL_ERROR = -2, //!< Protocol error
    PRAMETER_ERROR = -3, //!< Parameter error
    UNSUPPORTED_FEATURE = -4, //!< Unsupported feature
    BAD_USERNAME_PASSWORD = -5, //!< Incorrect username or password
    ACCOUNT_STILL_LOGGED_IN = -6, //!< Account still logged in
    NOT_ENOUGH_CP = -7, //!< Insufficient cash shop points
    SERVER_DOWN = -8, //!< Server currently down
    NOT_AUTHORIZED = -9, //!< Not authorized to perform action
    NEED_CHARACTER_TICKET = -10, //!< Do not have character creation ticket
    NO_EMPTY_CHARACTER_SLOTS = -11, //!< No empty character slots
    ALREADY_DID_THAT = -12, //!< You have already done that
    SERVER_FULL = -13, //!< Server is currently full
    CAN_NOT_BE_USED_YET = -14, //!< Feature can't be used yet
    TOO_MANY_CHARACTERS = -15, //!< You have too many characters
    BAD_CHARACTER_NAME = -16, //!< Can't use that character name
    SERVER_CROWDED = -17, //!< Server crowded (with popup)
    WRONG_CLIENT_VERSION = -18, //!< Wrong client version (and any gap)
    ACCOUNT_DISABLED = -26, //!< Currently can't use this account
    MUST_REAUTHORIZE_ACCOUNT = -28, //!< To log in you must re-cert (pops up login window)
    ACCOUNT_LOCKED_A = -101, //!< Account locked by antitheft function
    ACCOUNT_LOCKED_B = -102, //!< Account locked by antitheft function
    CONNECTION_TIMEOUT = -103, //!< Connection has timed out
};

libcomp::String ErrorCodeString(ErrorCodes_t error);

<<<<<<< HEAD
/**
 * Error codes used for skill failure by the game client. Most will print a message
 * in the player's chat window but they can include action requests.
 */
enum class SkillErrorCodes_t : uint8_t
{
    GENERIC = 0,    //!< Generic error has occurred, no message
    GENERIC_USE = 2,    //!< Cannot be used
    GENERIC_COST = 3,   //!< Cannot be paid for
    COOLING_DOWN = 5,   //!< Cool down has not completed
    ACTION_RETRY = 6,   //!< No message, request that client pursue and retry
    CONDITION_RESTRICT = 10,    //!< Skill is not in a useable state
    LOCATION_RESTRICT = 11, //!< Cannot be used in the current location
    ITEM_USE = 12,  //!< Item cannot have its skill used
    TALK_INVALID = 21,  //!< Target cannot be talked to
    TALK_LEVEL = 22,    //!< Target's level is too high and cannot be talked
    TALK_WONT_LISTEN = 23,  //!< Target refuses to listen to talk skills
    SUMMON_INVALID = 26,    //!< Demon cannot be summoned
    SUMMON_LEVEL = 28,  //!< Demon's level is too high and cannot be summoned
    TARGET_INVALID = 35,    //!< Target invalid for skill
    LNC_DIFFERENCE = 36,    //!< LNC differs
    MOUNT_ITEM_MISSING = 37,    //!< Character does not have the right mount item
    MOUNT_ITEM_DURABILITY = 38, //!< Mount iem's durability is zero
    MOUNT_SUMMON_RESTRICT = 39, //!< Attempted to summon while on mount
    MOUNT_DEMON_INVALID = 40,   //!< Partner demon cannot act as mount
    MOUNT_TOO_FAR = 41, //!< Partner mount target is too far away
    MOUNT_DEMON_CONDITION = 42, //!< Partner mount target condition is not valid
    MOUNT_OTHER_SKILL_RESTRICT = 44,    //!< Attempted to use non-mount skill while on mount
    MOUNT_MOVE_RESTRICT = 45,   //!< Cannot move so mounting not allowed
    PARTNER_MISSING = 46,   //!< No partner demon summoned
    PARTNER_FAMILIARITY = 47,   //!< Partner demon familiarity too low
    PARTNER_DEAD = 50,  //!< Partner demon is dead
    PARTNER_FAMILIARITY_ITEM = 52,  //!< Partner demon familiarity too low for item
    PARTNER_TOO_FAR = 53,   //!< Partner demon is too far away
    DEVIL_FUSION_RESTRICT = 54, //!< Devil fusion cannot be used in current location
    MOOCH_PARTNER_MISSING = 55, //!< No partner demon summoned so mooch cannot be used
    MOOCH_PARTNER_FAMILIARITY = 56, //!< Partner demon familiarity too low for mooch
    MOOCH_PARTNER_DEAD = 59,    //!< Partner demon is dead so mooch cannot be used
    MOOCH_PARTNER_TOO_FAR = 60, //!< Partner demon is too far away for mooch
    INVENTORY_SPACE_PRESENT = 61,   //!< Inventory space needed to recieve demon present
    INVENTORY_SPACE = 63,   //!< Inventory space needed to receive item
    NOTHING_HAPPNED_NOW = 68,   //!< Nothing happened currently
    NOTHING_HAPPNED_HERE = 69,  //!< Nothing happened in the current place
    TIME_RESTRICT = 71, //!< Time invalid for use
    ZONE_INVALID = 72,  //!< Target zone is not valid
    PARTNER_INCOMPATIBLE = 75,  //!< Partner demon is incompatible
    RESTRICED_USE = 76, //!< Skill use restricted
};

/**
 * Error codes used for player interaction "entrust" actions by the game client.
 */
enum class EntrustErrorCodes_t : int32_t
{
    SUCCESS = 0,    //!< No error
    SYSTEM_ERROR = -1, //!< Generic system error
    INVALID_CHAR_STATE = -2,    //!< Character is not in a state to preform action
    TOO_FAR = -4,   //!< Too far from target
    NONTRADE_ITEMS = -5,    //!< Rewards contain non-trade items
    INVENTORY_SPACE_NEEDED = -6,    //!< More inventory space needed
    INVALID_DEMON_STATE = -8,   //!< Demon is not in a state to perform action
    INVALID_DEMON_TARGET = -9,  //!< Demon is not a valid target
};

=======
>>>>>>> dc619ed8
#endif // LIBCOMP_SRC_ERRORCODES_H<|MERGE_RESOLUTION|>--- conflicted
+++ resolved
@@ -66,7 +66,8 @@
 
 libcomp::String ErrorCodeString(ErrorCodes_t error);
 
-<<<<<<< HEAD
+libcomp::String ErrorCodeString(ErrorCodes_t error);
+
 /**
  * Error codes used for skill failure by the game client. Most will print a message
  * in the player's chat window but they can include action requests.
@@ -131,6 +132,4 @@
     INVALID_DEMON_TARGET = -9,  //!< Demon is not a valid target
 };
 
-=======
->>>>>>> dc619ed8
 #endif // LIBCOMP_SRC_ERRORCODES_H