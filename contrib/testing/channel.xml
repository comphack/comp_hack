<?xml version="1.0" encoding="UTF-8"?>
<objgen>
    <object name="ChannelConfig">
        <!-- From ServerConfig -->
        <member name="DiffieHellmanKeyPair">9C4169BBE8F535F7A7404D4EB3AE22CF63C0450FC2C7B2A5A03794D4CFA9F290FF5774267885E60B848280E3A07468366E62F040DAC3CB67E95E8F3DC4D97F94AD1D3D98F0B066F72B65CB391643A95BB96CF048ED5D60FB7AF7A969F38ABD2301F6A7EC4DB7DAFC2CFD1F417E0B634033FEE8B102D62A28EC03D95266E2B0B3</member>
        <member name="Port">14666</member>
        <member name="DatabaseType">CASSANDRA</member>    <!-- CASSANDRA/SQLITE3 -->
<<<<<<< HEAD
        <member name="SQLite3Config">
            <member name="IP">127.0.0.1</member>
            <member name="DatabaseName">world</member>
            <member name="DefaultDatabaseName">comp_hack</member>
            <!--<member name="FileDirectory"/>-->
        </member>
        <member name="CassandraConfig">
            <member name="IP">127.0.0.1</member>
            <member name="Keyspace">world</member>
            <member name="DefaultKeyspace">comp_hack</member>
            <!--<member name="Username"/>-->
            <!--<member name="Password"/>-->
        </member>
=======
>>>>>>> 0e765a4b
        <member name="MultithreadMode">true</member>
        
        <!-- From ChannelConfig -->
        <member name="ID">0</member>
        <member name="Name">Test Channel</member>
        <member name="WorldIP">127.0.0.1</member>
        <member name="WorldPort">18666</member>
    </object>
</objgen><|MERGE_RESOLUTION|>--- conflicted
+++ resolved
@@ -5,22 +5,6 @@
         <member name="DiffieHellmanKeyPair">9C4169BBE8F535F7A7404D4EB3AE22CF63C0450FC2C7B2A5A03794D4CFA9F290FF5774267885E60B848280E3A07468366E62F040DAC3CB67E95E8F3DC4D97F94AD1D3D98F0B066F72B65CB391643A95BB96CF048ED5D60FB7AF7A969F38ABD2301F6A7EC4DB7DAFC2CFD1F417E0B634033FEE8B102D62A28EC03D95266E2B0B3</member>
         <member name="Port">14666</member>
         <member name="DatabaseType">CASSANDRA</member>    <!-- CASSANDRA/SQLITE3 -->
-<<<<<<< HEAD
-        <member name="SQLite3Config">
-            <member name="IP">127.0.0.1</member>
-            <member name="DatabaseName">world</member>
-            <member name="DefaultDatabaseName">comp_hack</member>
-            <!--<member name="FileDirectory"/>-->
-        </member>
-        <member name="CassandraConfig">
-            <member name="IP">127.0.0.1</member>
-            <member name="Keyspace">world</member>
-            <member name="DefaultKeyspace">comp_hack</member>
-            <!--<member name="Username"/>-->
-            <!--<member name="Password"/>-->
-        </member>
-=======
->>>>>>> 0e765a4b
         <member name="MultithreadMode">true</member>
         
         <!-- From ChannelConfig -->
