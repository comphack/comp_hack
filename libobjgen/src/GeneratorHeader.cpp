/**
 * @file libobjgen/src/GeneratorHeader.cpp
 * @ingroup libobjgen
 *
 * @author COMP Omega <compomega@tutanota.com>
 *
 * @brief C++ source generator to write source code for an object.
 *
 * This file is part of the COMP_hack Object Generator Library (libobjgen).
 *
 * Copyright (C) 2012-2016 COMP_hack Team <compomega@tutanota.com>
 *
 * This program is free software: you can redistribute it and/or modify
 * it under the terms of the GNU Affero General Public License as
 * published by the Free Software Foundation, either version 3 of the
 * License, or (at your option) any later version.
 *
 * This program is distributed in the hope that it will be useful,
 * but WITHOUT ANY WARRANTY; without even the implied warranty of
 * MERCHANTABILITY or FITNESS FOR A PARTICULAR PURPOSE.  See the
 * GNU Affero General Public License for more details.
 *
 * You should have received a copy of the GNU Affero General Public License
 * along with this program.  If not, see <http://www.gnu.org/licenses/>.
 */

#include "GeneratorHeader.h"

// libobjgen Includes
#include "MetaObject.h"
#include "MetaVariable.h"

// Standard C++11 Includes
#include <algorithm>
#include <sstream>

using namespace libobjgen;

std::string GeneratorHeader::GenerateClass(const MetaObject& obj)
{
    std::stringstream ss;
    ss << "class " << obj.GetName() << " : public ";
    if(!obj.GetBaseObject().empty())
    {
        ss << "objects::" + obj.GetBaseObject() << std::endl;
    }
    else if(obj.GetPersistent())
    {
        ss << "libcomp::PersistentObject" << std::endl;
    }
    else
    {
        ss << "libcomp::Object" << std::endl;
    }
    ss << "{" << std::endl;
    ss << "public:" << std::endl;

    ss << Tab() << obj.GetName() << "();" << std::endl;
    ss << Tab() << "virtual ~" << obj.GetName() << "();" << std::endl;
    ss << std::endl;

    ss << Tab() << "virtual bool IsValid(bool recursive = true) const;"
        << std::endl;
    ss << std::endl;

    /*ss << Tab() << "virtual bool Load(libcomp::ObjectInStream& stream);"
        << std::endl << std::endl;
    ss << Tab() << "virtual bool Save(libcomp::ObjectOutStream& stream) const;"
        << std::endl << std::endl;*/

    ss << Tab() << "virtual bool Load(std::istream& stream, bool flat = false);"
        << std::endl << std::endl;
    ss << Tab() << "virtual bool Save(std::ostream& stream, bool flat = false) const;"
        << std::endl << std::endl;

    ss << Tab() << "virtual bool Load("
        "const tinyxml2::XMLDocument& doc, " << std::endl;
    ss << Tab(2) << "const tinyxml2::XMLElement& root);"
        << std::endl << std::endl;
    ss << Tab() << "virtual bool Save("
        "tinyxml2::XMLDocument& doc, " << std::endl;
    ss << Tab(2) << "tinyxml2::XMLElement& root) const;"
        << std::endl << std::endl;

    ss << Tab() << "virtual uint16_t GetDynamicSizeCount() const;" << std::endl;
    ss << std::endl;

    for(auto it = obj.VariablesBegin(); it != obj.VariablesEnd(); ++it)
    {
        auto var = *it;

        if(var->IsInherited()) continue;

        ss << var->GetAccessDeclarations(*this, obj, var->GetName());
        ss << std::endl;
    }

<<<<<<< HEAD
    if(obj.GetPersistent())
    {
        ss << Tab() << "virtual std::unordered_map<std::string, libcomp::String> GetMemberStringValues();" << std::endl;
        ss << Tab() << "virtual std::shared_ptr<libobjgen::MetaObject> GetObjectMetadata();" << std::endl;
        ss << Tab() << "static std::shared_ptr<libobjgen::MetaObject> GetMetadata();" << std::endl;
        ss << std::endl;
=======
    std::stringstream utilStream;
    for(auto it = obj.VariablesBegin(); it != obj.VariablesEnd(); ++it)
    {
        auto var = *it;

        if(var->IsInherited()) continue;

        auto util = var->GetUtilityDeclarations(*this, var->GetName());
        if(util.length() > 0)
        {
            utilStream << util;
        }
    }

    std::string utilDeclarations = utilStream.str();
    if(utilDeclarations.length() > 0)
    {
        ss << "protected:" << utilDeclarations << std::endl;
>>>>>>> 8682958f
    }

    ss << "private:" << std::endl;

    for(auto it = obj.VariablesBegin(); it != obj.VariablesEnd(); ++it)
    {
        auto var = *it;

        if(var->IsInherited()) continue;

        ss << Tab() << var->GetDeclaration(GetMemberName(var)) << std::endl;
    }

    ss << "};" << std::endl;

    return ss.str();
}

std::string GeneratorHeader::GenerateHeaderDefine(const std::string& objName)
{
    std::stringstream ss;
    ss << "OBJGEN_OBJECT_" << objName << "_H";

    std::string headerDefine = ss.str();
    std::transform(headerDefine.begin(), headerDefine.end(),
        headerDefine.begin(), ::toupper);

    return headerDefine;
}

std::string GeneratorHeader::Generate(const MetaObject& obj)
{
    std::stringstream ss;
    ss << "// THIS FILE IS GENERATED" << std::endl;
    ss << "// DO NOT MODIFY THE CONTENTS" << std::endl;
    ss << "// DO NOT COMMIT TO VERSION CONTROL" << std::endl;
    ss << std::endl;

    std::string headerDefine = GenerateHeaderDefine(obj.GetName());

    ss << "#ifndef " << headerDefine << std::endl;
    ss << "#define " << headerDefine << std::endl;
    ss << std::endl;

    ss << "// libcomp Includes" << std::endl;
    ss << "#include <Convert.h>" << std::endl;
    ss << "#include <CString.h>" << std::endl;
    if(!obj.GetBaseObject().empty())
    {
        ss << "#include <" + obj.GetBaseObject() + ".h>" << std::endl;
    }
    else if(obj.GetPersistent())
    {
        ss << "#include <PersistentObject.h>" << std::endl;

        ss << std::endl;
        ss << "// libobjgen Includes" << std::endl;
        ss << "#include <MetaObject.h>" << std::endl;
    }
    else
    {
        ss << "#include <Object.h>" << std::endl;
    }
    ss << std::endl;

    ss << "// Standard C++11 Includes" << std::endl;
    ss << "#include <array>" << std::endl;
    ss << std::endl;

    ss << "// tinyxml2 Includes" << std::endl;
    ss << "#include <PushIgnore.h>" << std::endl;
    ss << "#include <tinyxml2.h>" << std::endl;
    ss << "#include <PopIgnore.h>" << std::endl;
    ss << std::endl;

    std::set<std::string> references = obj.GetReferences();

    if(!references.empty())
    {
        ss << "namespace objects" << std::endl;
        ss << "{" << std::endl;
        ss << std::endl;

        ss << "// Forward Declare the Object" << std::endl;
        ss << "class " << obj.GetName() << ";" << std::endl;
        ss << std::endl;

        ss << "// Referenced Objects" << std::endl;

        for(auto ref : references)
        {
            ss << "class " << ref << ";" << std::endl;
        }

        ss << std::endl;
        ss << "} // namespace objects" << std::endl;
        ss << std::endl;
    }

    ss << "namespace objects" << std::endl;
    ss << "{" << std::endl;
    ss << std::endl;

    ss << GenerateClass(obj) << std::endl;

    ss << "} // namespace objects" << std::endl;
    ss << std::endl;

    ss << "#endif // " << headerDefine << std::endl;

    return ss.str();
}<|MERGE_RESOLUTION|>--- conflicted
+++ resolved
@@ -29,6 +29,7 @@
 // libobjgen Includes
 #include "MetaObject.h"
 #include "MetaVariable.h"
+#include "MetaVariableEnum.h"
 
 // Standard C++11 Includes
 #include <algorithm>
@@ -54,6 +55,26 @@
     }
     ss << "{" << std::endl;
     ss << "public:" << std::endl;
+    
+    // Print defitions for any enums we have
+    for(auto it = obj.VariablesBegin(); it != obj.VariablesEnd(); ++it)
+    {
+        auto var = *it;
+
+        if(var->IsInherited()) continue;
+
+        if(var->GetMetaType() == MetaVariable::MetaVariableType_t::TYPE_ENUM)
+        {
+            ss << Tab() << "enum class " << var->GetName() << "_t" << std::endl;
+            ss << Tab() << "{" << std::endl;
+            auto values = std::dynamic_pointer_cast<MetaVariableEnum>(var)->GetValues();
+            for(auto value : values)
+            {
+                ss << Tab(2) << value << "," << std::endl;
+            }
+            ss << Tab() << "};" << std::endl << std::endl;
+        }
+    }
 
     ss << Tab() << obj.GetName() << "();" << std::endl;
     ss << Tab() << "virtual ~" << obj.GetName() << "();" << std::endl;
@@ -95,14 +116,14 @@
         ss << std::endl;
     }
 
-<<<<<<< HEAD
     if(obj.GetPersistent())
     {
         ss << Tab() << "virtual std::unordered_map<std::string, libcomp::String> GetMemberStringValues();" << std::endl;
         ss << Tab() << "virtual std::shared_ptr<libobjgen::MetaObject> GetObjectMetadata();" << std::endl;
         ss << Tab() << "static std::shared_ptr<libobjgen::MetaObject> GetMetadata();" << std::endl;
         ss << std::endl;
-=======
+    }
+
     std::stringstream utilStream;
     for(auto it = obj.VariablesBegin(); it != obj.VariablesEnd(); ++it)
     {
@@ -121,7 +142,6 @@
     if(utilDeclarations.length() > 0)
     {
         ss << "protected:" << utilDeclarations << std::endl;
->>>>>>> 8682958f
     }
 
     ss << "private:" << std::endl;
