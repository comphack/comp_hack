/**
 * @file libcomp/src/Message.h
 * @ingroup libcomp
 *
 * @author COMP Omega <compomega@tutanota.com>
 *
 * @brief Base message class.
 *
 * This file is part of the COMP_hack Library (libcomp).
 *
 * Copyright (C) 2012-2016 COMP_hack Team <compomega@tutanota.com>
 *
 * This program is free software: you can redistribute it and/or modify
 * it under the terms of the GNU Affero General Public License as
 * published by the Free Software Foundation, either version 3 of the
 * License, or (at your option) any later version.
 *
 * This program is distributed in the hope that it will be useful,
 * but WITHOUT ANY WARRANTY; without even the implied warranty of
 * MERCHANTABILITY or FITNESS FOR A PARTICULAR PURPOSE.  See the
 * GNU Affero General Public License for more details.
 *
 * You should have received a copy of the GNU Affero General Public License
 * along with this program.  If not, see <http://www.gnu.org/licenses/>.
 */

#ifndef LIBCOMP_SRC_MESSAGE_H
#define LIBCOMP_SRC_MESSAGE_H

namespace libcomp
{

namespace Message
{

enum class MessageType
{
<<<<<<< HEAD
=======
    MESSAGE_TYPE_SYSTEM,
>>>>>>> f76d0b2d
    MESSAGE_TYPE_PACKET,
    MESSAGE_TYPE_CONNECTION,
};

class Message
{
public:
    virtual ~Message() { }

    virtual MessageType GetType() const = 0;
};

} // namespace Message

} // namespace libcomp

#endif // LIBCOMP_SRC_MESSAGE_H<|MERGE_RESOLUTION|>--- conflicted
+++ resolved
@@ -35,10 +35,7 @@
 
 enum class MessageType
 {
-<<<<<<< HEAD
-=======
     MESSAGE_TYPE_SYSTEM,
->>>>>>> f76d0b2d
     MESSAGE_TYPE_PACKET,
     MESSAGE_TYPE_CONNECTION,
 };
