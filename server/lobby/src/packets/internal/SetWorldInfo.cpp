--- conflicted
+++ resolved
@@ -112,17 +112,12 @@
     connection->SetName(libcomp::String("world:%1:%2").Arg(svr->GetID()).Arg(
         svr->GetName()));
 
-<<<<<<< HEAD
     LogGeneralDebug([&]()
     {
-        return libcomp::String("Updating World Server: (%1) %2\n")
+        return libcomp::String("Updating world server: (%1) %2\n")
             .Arg(svr->GetID())
             .Arg(svr->GetName());
     });
-=======
-    LOG_DEBUG(libcomp::String("Updating world server: (%1) %2\n")
-        .Arg(svr->GetID()).Arg(svr->GetName()));
->>>>>>> 69896ba8
 
     auto world = server->GetWorldByConnection(iConnection);
     world->SetWorldDatabase(worldDatabase);
