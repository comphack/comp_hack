--- conflicted
+++ resolved
@@ -120,10 +120,7 @@
      * Executes code in the worker thread.
      * @param f Function (lambda) to execute in the worker thread.
      * @param args Arguments to pass to the function when it is executed.
-<<<<<<< HEAD
-=======
      * @return true on success, false on failure
->>>>>>> ea54de63
      */
     template<typename Function, typename... Args>
     bool ExecuteInWorker(Function&& f, Args&&... args) const
